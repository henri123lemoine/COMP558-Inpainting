version = 1
requires-python = ">=3.12"
resolution-markers = [
    "platform_system == 'Darwin' and python_full_version >= '3.12'",
    "platform_machine == 'aarch64' and platform_system == 'Linux' and python_full_version >= '3.12'",
    "(platform_machine != 'aarch64' and platform_system != 'Darwin') or (platform_system != 'Darwin' and platform_system != 'Linux')",
]

[[package]]
name = "black"
version = "24.10.0"
source = { registry = "https://pypi.org/simple" }
dependencies = [
<<<<<<< HEAD
    { name = "click" },
    { name = "mypy-extensions" },
    { name = "packaging" },
    { name = "pathspec" },
    { name = "platformdirs" },
=======
    { name = "click", marker = "python_full_version >= '3.12'" },
    { name = "mypy-extensions", marker = "python_full_version >= '3.12'" },
    { name = "packaging", marker = "python_full_version >= '3.12'" },
    { name = "pathspec", marker = "python_full_version >= '3.12'" },
    { name = "platformdirs", marker = "python_full_version >= '3.12'" },
>>>>>>> 5b26523b
]
sdist = { url = "https://files.pythonhosted.org/packages/d8/0d/cc2fb42b8c50d80143221515dd7e4766995bd07c56c9a3ed30baf080b6dc/black-24.10.0.tar.gz", hash = "sha256:846ea64c97afe3bc677b761787993be4991810ecc7a4a937816dd6bddedc4875", size = 645813 }
wheels = [
    { url = "https://files.pythonhosted.org/packages/90/04/bf74c71f592bcd761610bbf67e23e6a3cff824780761f536512437f1e655/black-24.10.0-cp312-cp312-macosx_10_13_x86_64.whl", hash = "sha256:b5e39e0fae001df40f95bd8cc36b9165c5e2ea88900167bddf258bacef9bbdc3", size = 1644256 },
    { url = "https://files.pythonhosted.org/packages/4c/ea/a77bab4cf1887f4b2e0bce5516ea0b3ff7d04ba96af21d65024629afedb6/black-24.10.0-cp312-cp312-macosx_11_0_arm64.whl", hash = "sha256:d37d422772111794b26757c5b55a3eade028aa3fde43121ab7b673d050949d65", size = 1448534 },
    { url = "https://files.pythonhosted.org/packages/4e/3e/443ef8bc1fbda78e61f79157f303893f3fddf19ca3c8989b163eb3469a12/black-24.10.0-cp312-cp312-manylinux_2_17_x86_64.manylinux2014_x86_64.manylinux_2_28_x86_64.whl", hash = "sha256:14b3502784f09ce2443830e3133dacf2c0110d45191ed470ecb04d0f5f6fcb0f", size = 1761892 },
    { url = "https://files.pythonhosted.org/packages/52/93/eac95ff229049a6901bc84fec6908a5124b8a0b7c26ea766b3b8a5debd22/black-24.10.0-cp312-cp312-win_amd64.whl", hash = "sha256:30d2c30dc5139211dda799758559d1b049f7f14c580c409d6ad925b74a4208a8", size = 1434796 },
    { url = "https://files.pythonhosted.org/packages/d0/a0/a993f58d4ecfba035e61fca4e9f64a2ecae838fc9f33ab798c62173ed75c/black-24.10.0-cp313-cp313-macosx_10_13_x86_64.whl", hash = "sha256:1cbacacb19e922a1d75ef2b6ccaefcd6e93a2c05ede32f06a21386a04cedb981", size = 1643986 },
    { url = "https://files.pythonhosted.org/packages/37/d5/602d0ef5dfcace3fb4f79c436762f130abd9ee8d950fa2abdbf8bbc555e0/black-24.10.0-cp313-cp313-macosx_11_0_arm64.whl", hash = "sha256:1f93102e0c5bb3907451063e08b9876dbeac810e7da5a8bfb7aeb5a9ef89066b", size = 1448085 },
    { url = "https://files.pythonhosted.org/packages/47/6d/a3a239e938960df1a662b93d6230d4f3e9b4a22982d060fc38c42f45a56b/black-24.10.0-cp313-cp313-manylinux_2_17_x86_64.manylinux2014_x86_64.manylinux_2_28_x86_64.whl", hash = "sha256:ddacb691cdcdf77b96f549cf9591701d8db36b2f19519373d60d31746068dbf2", size = 1760928 },
    { url = "https://files.pythonhosted.org/packages/dd/cf/af018e13b0eddfb434df4d9cd1b2b7892bab119f7a20123e93f6910982e8/black-24.10.0-cp313-cp313-win_amd64.whl", hash = "sha256:680359d932801c76d2e9c9068d05c6b107f2584b2a5b88831c83962eb9984c1b", size = 1436875 },
    { url = "https://files.pythonhosted.org/packages/8d/a7/4b27c50537ebca8bec139b872861f9d2bf501c5ec51fcf897cb924d9e264/black-24.10.0-py3-none-any.whl", hash = "sha256:3bb2b7a1f7b685f85b11fed1ef10f8a9148bceb49853e47a294a3dd963c1dd7d", size = 206898 },
]

[[package]]
name = "click"
version = "8.1.7"
source = { registry = "https://pypi.org/simple" }
dependencies = [
    { name = "colorama", marker = "platform_system == 'Windows'" },
]
sdist = { url = "https://files.pythonhosted.org/packages/96/d3/f04c7bfcf5c1862a2a5b845c6b2b360488cf47af55dfa79c98f6a6bf98b5/click-8.1.7.tar.gz", hash = "sha256:ca9853ad459e787e2192211578cc907e7594e294c7ccc834310722b41b9ca6de", size = 336121 }
wheels = [
    { url = "https://files.pythonhosted.org/packages/00/2e/d53fa4befbf2cfa713304affc7ca780ce4fc1fd8710527771b58311a3229/click-8.1.7-py3-none-any.whl", hash = "sha256:ae74fb96c20a0277a1d615f1e4d73c8414f5a98db8b799a7931d1582f3390c28", size = 97941 },
]

[[package]]
name = "colorama"
version = "0.4.6"
source = { registry = "https://pypi.org/simple" }
sdist = { url = "https://files.pythonhosted.org/packages/d8/53/6f443c9a4a8358a93a6792e2acffb9d9d5cb0a5cfd8802644b7b1c9a02e4/colorama-0.4.6.tar.gz", hash = "sha256:08695f5cb7ed6e0531a20572697297273c47b8cae5a63ffc6d6ed5c201be6e44", size = 27697 }
wheels = [
    { url = "https://files.pythonhosted.org/packages/d1/d6/3965ed04c63042e047cb6a3e6ed1a63a35087b6a609aa3a15ed8ac56c221/colorama-0.4.6-py2.py3-none-any.whl", hash = "sha256:4f1d9991f5acc0ca119f9d443620b77f9d6b33703e51011c16baf57afb285fc6", size = 25335 },
]

[[package]]
name = "comp558-inpainting"
version = "0.1.0"
source = { virtual = "." }
dependencies = [
<<<<<<< HEAD
    { name = "loguru" },
    { name = "matplotlib" },
    { name = "numpy" },
    { name = "opencv-python" },
    { name = "pandas" },
    { name = "python-dotenv" },
    { name = "scikit-image" },
    { name = "scipy" },
    { name = "seaborn" },
    { name = "torchvision" },
    { name = "tqdm" },
=======
    { name = "loguru", marker = "python_full_version >= '3.12'" },
    { name = "matplotlib", marker = "python_full_version >= '3.12'" },
    { name = "numpy", marker = "python_full_version >= '3.12'" },
    { name = "opencv-python", marker = "python_full_version >= '3.12'" },
    { name = "pandas", marker = "python_full_version >= '3.12'" },
    { name = "python-dotenv", marker = "python_full_version >= '3.12'" },
    { name = "scikit-image", marker = "python_full_version >= '3.12'" },
    { name = "scipy", marker = "python_full_version >= '3.12'" },
    { name = "seaborn", marker = "python_full_version >= '3.12'" },
    { name = "torchvision", marker = "python_full_version >= '3.12'" },
    { name = "tqdm", marker = "python_full_version >= '3.12'" },
>>>>>>> 5b26523b
]

[package.dev-dependencies]
dev = [
<<<<<<< HEAD
    { name = "black" },
    { name = "pytest" },
    { name = "ruff" },
=======
    { name = "black", marker = "python_full_version >= '3.12'" },
    { name = "pytest", marker = "python_full_version >= '3.12'" },
    { name = "ruff", marker = "python_full_version >= '3.12'" },
>>>>>>> 5b26523b
]

[package.metadata]
requires-dist = [
    { name = "loguru", specifier = ">=0.7.2" },
    { name = "matplotlib", specifier = ">=3.9.3" },
    { name = "numpy", specifier = ">=2.1.3" },
    { name = "opencv-python", specifier = ">=4.10.0.84" },
    { name = "pandas", specifier = ">=2.2.3" },
    { name = "python-dotenv", specifier = ">=1.0.1" },
    { name = "scikit-image", specifier = ">=0.24.0" },
    { name = "scipy", specifier = ">=1.14.1" },
    { name = "seaborn", specifier = ">=0.13.2" },
    { name = "torchvision", specifier = ">=0.17.2" },
    { name = "tqdm", specifier = ">=4.67.1" },
]

[package.metadata.requires-dev]
dev = [
    { name = "black", specifier = ">=24.10.0" },
    { name = "pytest", specifier = ">=8.3.3" },
    { name = "ruff", specifier = ">=0.7.3" },
]

[[package]]
name = "contourpy"
version = "1.3.1"
source = { registry = "https://pypi.org/simple" }
dependencies = [
<<<<<<< HEAD
    { name = "numpy" },
=======
    { name = "numpy", marker = "python_full_version >= '3.12'" },
>>>>>>> 5b26523b
]
sdist = { url = "https://files.pythonhosted.org/packages/25/c2/fc7193cc5383637ff390a712e88e4ded0452c9fbcf84abe3de5ea3df1866/contourpy-1.3.1.tar.gz", hash = "sha256:dfd97abd83335045a913e3bcc4a09c0ceadbe66580cf573fe961f4a825efa699", size = 13465753 }
wheels = [
    { url = "https://files.pythonhosted.org/packages/37/6b/175f60227d3e7f5f1549fcb374592be311293132207e451c3d7c654c25fb/contourpy-1.3.1-cp312-cp312-macosx_10_13_x86_64.whl", hash = "sha256:0ffa84be8e0bd33410b17189f7164c3589c229ce5db85798076a3fa136d0e509", size = 271494 },
    { url = "https://files.pythonhosted.org/packages/6b/6a/7833cfae2c1e63d1d8875a50fd23371394f540ce809d7383550681a1fa64/contourpy-1.3.1-cp312-cp312-macosx_11_0_arm64.whl", hash = "sha256:805617228ba7e2cbbfb6c503858e626ab528ac2a32a04a2fe88ffaf6b02c32bc", size = 255444 },
    { url = "https://files.pythonhosted.org/packages/7f/b3/7859efce66eaca5c14ba7619791b084ed02d868d76b928ff56890d2d059d/contourpy-1.3.1-cp312-cp312-manylinux_2_17_aarch64.manylinux2014_aarch64.whl", hash = "sha256:ade08d343436a94e633db932e7e8407fe7de8083967962b46bdfc1b0ced39454", size = 307628 },
    { url = "https://files.pythonhosted.org/packages/48/b2/011415f5e3f0a50b1e285a0bf78eb5d92a4df000553570f0851b6e309076/contourpy-1.3.1-cp312-cp312-manylinux_2_17_ppc64le.manylinux2014_ppc64le.whl", hash = "sha256:47734d7073fb4590b4a40122b35917cd77be5722d80683b249dac1de266aac80", size = 347271 },
    { url = "https://files.pythonhosted.org/packages/84/7d/ef19b1db0f45b151ac78c65127235239a8cf21a59d1ce8507ce03e89a30b/contourpy-1.3.1-cp312-cp312-manylinux_2_17_s390x.manylinux2014_s390x.whl", hash = "sha256:2ba94a401342fc0f8b948e57d977557fbf4d515f03c67682dd5c6191cb2d16ec", size = 318906 },
    { url = "https://files.pythonhosted.org/packages/ba/99/6794142b90b853a9155316c8f470d2e4821fe6f086b03e372aca848227dd/contourpy-1.3.1-cp312-cp312-manylinux_2_17_x86_64.manylinux2014_x86_64.whl", hash = "sha256:efa874e87e4a647fd2e4f514d5e91c7d493697127beb95e77d2f7561f6905bd9", size = 323622 },
    { url = "https://files.pythonhosted.org/packages/3c/0f/37d2c84a900cd8eb54e105f4fa9aebd275e14e266736778bb5dccbf3bbbb/contourpy-1.3.1-cp312-cp312-musllinux_1_2_aarch64.whl", hash = "sha256:1bf98051f1045b15c87868dbaea84f92408337d4f81d0e449ee41920ea121d3b", size = 1266699 },
    { url = "https://files.pythonhosted.org/packages/3a/8a/deb5e11dc7d9cc8f0f9c8b29d4f062203f3af230ba83c30a6b161a6effc9/contourpy-1.3.1-cp312-cp312-musllinux_1_2_x86_64.whl", hash = "sha256:61332c87493b00091423e747ea78200659dc09bdf7fd69edd5e98cef5d3e9a8d", size = 1326395 },
    { url = "https://files.pythonhosted.org/packages/1a/35/7e267ae7c13aaf12322ccc493531f1e7f2eb8fba2927b9d7a05ff615df7a/contourpy-1.3.1-cp312-cp312-win32.whl", hash = "sha256:e914a8cb05ce5c809dd0fe350cfbb4e881bde5e2a38dc04e3afe1b3e58bd158e", size = 175354 },
    { url = "https://files.pythonhosted.org/packages/a1/35/c2de8823211d07e8a79ab018ef03960716c5dff6f4d5bff5af87fd682992/contourpy-1.3.1-cp312-cp312-win_amd64.whl", hash = "sha256:08d9d449a61cf53033612cb368f3a1b26cd7835d9b8cd326647efe43bca7568d", size = 220971 },
    { url = "https://files.pythonhosted.org/packages/9a/e7/de62050dce687c5e96f946a93546910bc67e483fe05324439e329ff36105/contourpy-1.3.1-cp313-cp313-macosx_10_13_x86_64.whl", hash = "sha256:a761d9ccfc5e2ecd1bf05534eda382aa14c3e4f9205ba5b1684ecfe400716ef2", size = 271548 },
    { url = "https://files.pythonhosted.org/packages/78/4d/c2a09ae014ae984c6bdd29c11e74d3121b25eaa117eca0bb76340efd7e1c/contourpy-1.3.1-cp313-cp313-macosx_11_0_arm64.whl", hash = "sha256:523a8ee12edfa36f6d2a49407f705a6ef4c5098de4f498619787e272de93f2d5", size = 255576 },
    { url = "https://files.pythonhosted.org/packages/ab/8a/915380ee96a5638bda80cd061ccb8e666bfdccea38d5741cb69e6dbd61fc/contourpy-1.3.1-cp313-cp313-manylinux_2_17_aarch64.manylinux2014_aarch64.whl", hash = "sha256:ece6df05e2c41bd46776fbc712e0996f7c94e0d0543af1656956d150c4ca7c81", size = 306635 },
    { url = "https://files.pythonhosted.org/packages/29/5c/c83ce09375428298acd4e6582aeb68b1e0d1447f877fa993d9bf6cd3b0a0/contourpy-1.3.1-cp313-cp313-manylinux_2_17_ppc64le.manylinux2014_ppc64le.whl", hash = "sha256:573abb30e0e05bf31ed067d2f82500ecfdaec15627a59d63ea2d95714790f5c2", size = 345925 },
    { url = "https://files.pythonhosted.org/packages/29/63/5b52f4a15e80c66c8078a641a3bfacd6e07106835682454647aca1afc852/contourpy-1.3.1-cp313-cp313-manylinux_2_17_s390x.manylinux2014_s390x.whl", hash = "sha256:a9fa36448e6a3a1a9a2ba23c02012c43ed88905ec80163f2ffe2421c7192a5d7", size = 318000 },
    { url = "https://files.pythonhosted.org/packages/9a/e2/30ca086c692691129849198659bf0556d72a757fe2769eb9620a27169296/contourpy-1.3.1-cp313-cp313-manylinux_2_17_x86_64.manylinux2014_x86_64.whl", hash = "sha256:3ea9924d28fc5586bf0b42d15f590b10c224117e74409dd7a0be3b62b74a501c", size = 322689 },
    { url = "https://files.pythonhosted.org/packages/6b/77/f37812ef700f1f185d348394debf33f22d531e714cf6a35d13d68a7003c7/contourpy-1.3.1-cp313-cp313-musllinux_1_2_aarch64.whl", hash = "sha256:5b75aa69cb4d6f137b36f7eb2ace9280cfb60c55dc5f61c731fdf6f037f958a3", size = 1268413 },
    { url = "https://files.pythonhosted.org/packages/3f/6d/ce84e79cdd128542ebeb268f84abb4b093af78e7f8ec504676673d2675bc/contourpy-1.3.1-cp313-cp313-musllinux_1_2_x86_64.whl", hash = "sha256:041b640d4ec01922083645a94bb3b2e777e6b626788f4095cf21abbe266413c1", size = 1326530 },
    { url = "https://files.pythonhosted.org/packages/72/22/8282f4eae20c73c89bee7a82a19c4e27af9b57bb602ecaa00713d5bdb54d/contourpy-1.3.1-cp313-cp313-win32.whl", hash = "sha256:36987a15e8ace5f58d4d5da9dca82d498c2bbb28dff6e5d04fbfcc35a9cb3a82", size = 175315 },
    { url = "https://files.pythonhosted.org/packages/e3/d5/28bca491f65312b438fbf076589dcde7f6f966b196d900777f5811b9c4e2/contourpy-1.3.1-cp313-cp313-win_amd64.whl", hash = "sha256:a7895f46d47671fa7ceec40f31fae721da51ad34bdca0bee83e38870b1f47ffd", size = 220987 },
    { url = "https://files.pythonhosted.org/packages/2f/24/a4b285d6adaaf9746e4700932f579f1a7b6f9681109f694cfa233ae75c4e/contourpy-1.3.1-cp313-cp313t-macosx_10_13_x86_64.whl", hash = "sha256:9ddeb796389dadcd884c7eb07bd14ef12408aaae358f0e2ae24114d797eede30", size = 285001 },
    { url = "https://files.pythonhosted.org/packages/48/1d/fb49a401b5ca4f06ccf467cd6c4f1fd65767e63c21322b29b04ec40b40b9/contourpy-1.3.1-cp313-cp313t-macosx_11_0_arm64.whl", hash = "sha256:19c1555a6801c2f084c7ddc1c6e11f02eb6a6016ca1318dd5452ba3f613a1751", size = 268553 },
    { url = "https://files.pythonhosted.org/packages/79/1e/4aef9470d13fd029087388fae750dccb49a50c012a6c8d1d634295caa644/contourpy-1.3.1-cp313-cp313t-manylinux_2_17_aarch64.manylinux2014_aarch64.whl", hash = "sha256:841ad858cff65c2c04bf93875e384ccb82b654574a6d7f30453a04f04af71342", size = 310386 },
    { url = "https://files.pythonhosted.org/packages/b0/34/910dc706ed70153b60392b5305c708c9810d425bde12499c9184a1100888/contourpy-1.3.1-cp313-cp313t-manylinux_2_17_ppc64le.manylinux2014_ppc64le.whl", hash = "sha256:4318af1c925fb9a4fb190559ef3eec206845f63e80fb603d47f2d6d67683901c", size = 349806 },
    { url = "https://files.pythonhosted.org/packages/31/3c/faee6a40d66d7f2a87f7102236bf4780c57990dd7f98e5ff29881b1b1344/contourpy-1.3.1-cp313-cp313t-manylinux_2_17_s390x.manylinux2014_s390x.whl", hash = "sha256:14c102b0eab282427b662cb590f2e9340a9d91a1c297f48729431f2dcd16e14f", size = 321108 },
    { url = "https://files.pythonhosted.org/packages/17/69/390dc9b20dd4bb20585651d7316cc3054b7d4a7b4f8b710b2b698e08968d/contourpy-1.3.1-cp313-cp313t-manylinux_2_17_x86_64.manylinux2014_x86_64.whl", hash = "sha256:05e806338bfeaa006acbdeba0ad681a10be63b26e1b17317bfac3c5d98f36cda", size = 327291 },
    { url = "https://files.pythonhosted.org/packages/ef/74/7030b67c4e941fe1e5424a3d988080e83568030ce0355f7c9fc556455b01/contourpy-1.3.1-cp313-cp313t-musllinux_1_2_aarch64.whl", hash = "sha256:4d76d5993a34ef3df5181ba3c92fabb93f1eaa5729504fb03423fcd9f3177242", size = 1263752 },
    { url = "https://files.pythonhosted.org/packages/f0/ed/92d86f183a8615f13f6b9cbfc5d4298a509d6ce433432e21da838b4b63f4/contourpy-1.3.1-cp313-cp313t-musllinux_1_2_x86_64.whl", hash = "sha256:89785bb2a1980c1bd87f0cb1517a71cde374776a5f150936b82580ae6ead44a1", size = 1318403 },
    { url = "https://files.pythonhosted.org/packages/b3/0e/c8e4950c77dcfc897c71d61e56690a0a9df39543d2164040301b5df8e67b/contourpy-1.3.1-cp313-cp313t-win32.whl", hash = "sha256:8eb96e79b9f3dcadbad2a3891672f81cdcab7f95b27f28f1c67d75f045b6b4f1", size = 185117 },
    { url = "https://files.pythonhosted.org/packages/c1/31/1ae946f11dfbd229222e6d6ad8e7bd1891d3d48bde5fbf7a0beb9491f8e3/contourpy-1.3.1-cp313-cp313t-win_amd64.whl", hash = "sha256:287ccc248c9e0d0566934e7d606201abd74761b5703d804ff3df8935f523d546", size = 236668 },
]

[[package]]
name = "cycler"
version = "0.12.1"
source = { registry = "https://pypi.org/simple" }
sdist = { url = "https://files.pythonhosted.org/packages/a9/95/a3dbbb5028f35eafb79008e7522a75244477d2838f38cbb722248dabc2a8/cycler-0.12.1.tar.gz", hash = "sha256:88bb128f02ba341da8ef447245a9e138fae777f6a23943da4540077d3601eb1c", size = 7615 }
wheels = [
    { url = "https://files.pythonhosted.org/packages/e7/05/c19819d5e3d95294a6f5947fb9b9629efb316b96de511b418c53d245aae6/cycler-0.12.1-py3-none-any.whl", hash = "sha256:85cef7cff222d8644161529808465972e51340599459b8ac3ccbac5a854e0d30", size = 8321 },
]

[[package]]
name = "filelock"
version = "3.16.1"
source = { registry = "https://pypi.org/simple" }
sdist = { url = "https://files.pythonhosted.org/packages/9d/db/3ef5bb276dae18d6ec2124224403d1d67bccdbefc17af4cc8f553e341ab1/filelock-3.16.1.tar.gz", hash = "sha256:c249fbfcd5db47e5e2d6d62198e565475ee65e4831e2561c8e313fa7eb961435", size = 18037 }
wheels = [
    { url = "https://files.pythonhosted.org/packages/b9/f8/feced7779d755758a52d1f6635d990b8d98dc0a29fa568bbe0625f18fdf3/filelock-3.16.1-py3-none-any.whl", hash = "sha256:2082e5703d51fbf98ea75855d9d5527e33d8ff23099bec374a134febee6946b0", size = 16163 },
]

[[package]]
name = "fonttools"
version = "4.54.1"
source = { registry = "https://pypi.org/simple" }
sdist = { url = "https://files.pythonhosted.org/packages/11/1d/70b58e342e129f9c0ce030029fb4b2b0670084bbbfe1121d008f6a1e361c/fonttools-4.54.1.tar.gz", hash = "sha256:957f669d4922f92c171ba01bef7f29410668db09f6c02111e22b2bce446f3285", size = 3463867 }
wheels = [
    { url = "https://files.pythonhosted.org/packages/27/b6/f9d365932dcefefdcc794985f8846471e60932070c557e0f66ed195fccec/fonttools-4.54.1-cp312-cp312-macosx_10_13_universal2.whl", hash = "sha256:54471032f7cb5fca694b5f1a0aaeba4af6e10ae989df408e0216f7fd6cdc405d", size = 2761873 },
    { url = "https://files.pythonhosted.org/packages/67/9d/cfbfe36e5061a8f68b154454ba2304eb01f40d4ba9b63e41d9058909baed/fonttools-4.54.1-cp312-cp312-macosx_11_0_arm64.whl", hash = "sha256:8fa92cb248e573daab8d032919623cc309c005086d743afb014c836636166f08", size = 2251828 },
    { url = "https://files.pythonhosted.org/packages/90/41/5573e074739efd9227dd23647724f01f6f07ad062fe09d02e91c5549dcf7/fonttools-4.54.1-cp312-cp312-manylinux_2_17_aarch64.manylinux2014_aarch64.whl", hash = "sha256:0a911591200114969befa7f2cb74ac148bce5a91df5645443371aba6d222e263", size = 4792544 },
    { url = "https://files.pythonhosted.org/packages/08/07/aa85cc62abcc940b25d14b542cf585eebf4830032a7f6a1395d696bb3231/fonttools-4.54.1-cp312-cp312-manylinux_2_5_x86_64.manylinux1_x86_64.manylinux_2_17_x86_64.manylinux2014_x86_64.whl", hash = "sha256:93d458c8a6a354dc8b48fc78d66d2a8a90b941f7fec30e94c7ad9982b1fa6bab", size = 4875892 },
    { url = "https://files.pythonhosted.org/packages/47/23/c5726c2615446c498a976bed21c35a242a97eee39930a2655d616ca885cc/fonttools-4.54.1-cp312-cp312-musllinux_1_2_aarch64.whl", hash = "sha256:5eb2474a7c5be8a5331146758debb2669bf5635c021aee00fd7c353558fc659d", size = 4769822 },
    { url = "https://files.pythonhosted.org/packages/8f/7b/87f7f7d35e0732ac67422dfa6f05e2b568fb6ca2dcd7f3e4f500293cfd75/fonttools-4.54.1-cp312-cp312-musllinux_1_2_x86_64.whl", hash = "sha256:c9c563351ddc230725c4bdf7d9e1e92cbe6ae8553942bd1fb2b2ff0884e8b714", size = 5029455 },
    { url = "https://files.pythonhosted.org/packages/e0/09/241aa498587889576838aa73c78d22b70ce06970807a5475d372baa7ccb7/fonttools-4.54.1-cp312-cp312-win32.whl", hash = "sha256:fdb062893fd6d47b527d39346e0c5578b7957dcea6d6a3b6794569370013d9ac", size = 2154411 },
    { url = "https://files.pythonhosted.org/packages/b9/0a/a57caaff3bc880779317cb157e5b49dc47fad54effe027016abd355b0651/fonttools-4.54.1-cp312-cp312-win_amd64.whl", hash = "sha256:e4564cf40cebcb53f3dc825e85910bf54835e8a8b6880d59e5159f0f325e637e", size = 2200412 },
    { url = "https://files.pythonhosted.org/packages/05/3d/cc515cae84a11d696f2cb7c139a90997b15f02e2e97ec09a5d79302cbcd7/fonttools-4.54.1-cp313-cp313-macosx_10_13_universal2.whl", hash = "sha256:6e37561751b017cf5c40fce0d90fd9e8274716de327ec4ffb0df957160be3bff", size = 2749174 },
    { url = "https://files.pythonhosted.org/packages/03/03/05d4b22d1a674d066380657f60bbc0eda2d206446912e676d1a33a206878/fonttools-4.54.1-cp313-cp313-macosx_11_0_arm64.whl", hash = "sha256:357cacb988a18aace66e5e55fe1247f2ee706e01debc4b1a20d77400354cddeb", size = 2246267 },
    { url = "https://files.pythonhosted.org/packages/52/c3/bb6086adb675e8b0963a7dbb7769e7118c95b687dd318cd660aefd4b4c8c/fonttools-4.54.1-cp313-cp313-manylinux_2_5_x86_64.manylinux1_x86_64.manylinux_2_17_x86_64.manylinux2014_x86_64.whl", hash = "sha256:f8e953cc0bddc2beaf3a3c3b5dd9ab7554677da72dfaf46951e193c9653e515a", size = 4855090 },
    { url = "https://files.pythonhosted.org/packages/80/a1/d7192b6a104e3f9ea8e5b1c3463a6240399f0fa826a782eff636cbe0495a/fonttools-4.54.1-cp313-cp313-musllinux_1_2_x86_64.whl", hash = "sha256:58d29b9a294573d8319f16f2f79e42428ba9b6480442fa1836e4eb89c4d9d61c", size = 5005449 },
    { url = "https://files.pythonhosted.org/packages/5a/6c/ecfd5c6cd8c9006e85b128d073af26bb263e8aa47506374cb14b25bcf65f/fonttools-4.54.1-cp313-cp313-win32.whl", hash = "sha256:9ef1b167e22709b46bf8168368b7b5d3efeaaa746c6d39661c1b4405b6352e58", size = 2152496 },
    { url = "https://files.pythonhosted.org/packages/63/da/f7a1d837de419e3d4cccbd0dbf53c7399f610f65ceb9bcbf2480f3ae7950/fonttools-4.54.1-cp313-cp313-win_amd64.whl", hash = "sha256:262705b1663f18c04250bd1242b0515d3bbae177bee7752be67c979b7d47f43d", size = 2197257 },
    { url = "https://files.pythonhosted.org/packages/57/5e/de2e6e51cb6894f2f2bc2641f6c845561361b622e96df3cca04df77222c9/fonttools-4.54.1-py3-none-any.whl", hash = "sha256:37cddd62d83dc4f72f7c3f3c2bcf2697e89a30efb152079896544a93907733bd", size = 1096920 },
]

[[package]]
name = "fsspec"
version = "2024.10.0"
source = { registry = "https://pypi.org/simple" }
sdist = { url = "https://files.pythonhosted.org/packages/a0/52/f16a068ebadae42526484c31f4398e62962504e5724a8ba5dc3409483df2/fsspec-2024.10.0.tar.gz", hash = "sha256:eda2d8a4116d4f2429db8550f2457da57279247dd930bb12f821b58391359493", size = 286853 }
wheels = [
    { url = "https://files.pythonhosted.org/packages/c6/b2/454d6e7f0158951d8a78c2e1eb4f69ae81beb8dca5fee9809c6c99e9d0d0/fsspec-2024.10.0-py3-none-any.whl", hash = "sha256:03b9a6785766a4de40368b88906366755e2819e758b83705c88cd7cb5fe81871", size = 179641 },
]

[[package]]
name = "imageio"
version = "2.36.0"
source = { registry = "https://pypi.org/simple" }
dependencies = [
<<<<<<< HEAD
    { name = "numpy" },
    { name = "pillow" },
=======
    { name = "numpy", marker = "python_full_version >= '3.12'" },
    { name = "pillow", marker = "python_full_version >= '3.12'" },
>>>>>>> 5b26523b
]
sdist = { url = "https://files.pythonhosted.org/packages/4f/34/a714fd354f5f7fe650477072d4da21446849b20c02045dcf7ac827495121/imageio-2.36.0.tar.gz", hash = "sha256:1c8f294db862c256e9562354d65aa54725b8dafed7f10f02bb3ec20ec1678850", size = 389492 }
wheels = [
    { url = "https://files.pythonhosted.org/packages/4e/e7/26045404a30c8a200e960fb54fbaf4b73d12e58cd28e03b306b084253f4f/imageio-2.36.0-py3-none-any.whl", hash = "sha256:471f1eda55618ee44a3c9960911c35e647d9284c68f077e868df633398f137f0", size = 315414 },
]

[[package]]
name = "iniconfig"
version = "2.0.0"
source = { registry = "https://pypi.org/simple" }
sdist = { url = "https://files.pythonhosted.org/packages/d7/4b/cbd8e699e64a6f16ca3a8220661b5f83792b3017d0f79807cb8708d33913/iniconfig-2.0.0.tar.gz", hash = "sha256:2d91e135bf72d31a410b17c16da610a82cb55f6b0477d1a902134b24a455b8b3", size = 4646 }
wheels = [
    { url = "https://files.pythonhosted.org/packages/ef/a6/62565a6e1cf69e10f5727360368e451d4b7f58beeac6173dc9db836a5b46/iniconfig-2.0.0-py3-none-any.whl", hash = "sha256:b6a85871a79d2e3b22d2d1b94ac2824226a63c6b741c88f7ae975f18b6778374", size = 5892 },
]

[[package]]
name = "jinja2"
version = "3.1.4"
source = { registry = "https://pypi.org/simple" }
dependencies = [
<<<<<<< HEAD
    { name = "markupsafe" },
=======
    { name = "markupsafe", marker = "python_full_version >= '3.12'" },
>>>>>>> 5b26523b
]
sdist = { url = "https://files.pythonhosted.org/packages/ed/55/39036716d19cab0747a5020fc7e907f362fbf48c984b14e62127f7e68e5d/jinja2-3.1.4.tar.gz", hash = "sha256:4a3aee7acbbe7303aede8e9648d13b8bf88a429282aa6122a993f0ac800cb369", size = 240245 }
wheels = [
    { url = "https://files.pythonhosted.org/packages/31/80/3a54838c3fb461f6fec263ebf3a3a41771bd05190238de3486aae8540c36/jinja2-3.1.4-py3-none-any.whl", hash = "sha256:bc5dd2abb727a5319567b7a813e6a2e7318c39f4f487cfe6c89c6f9c7d25197d", size = 133271 },
]

[[package]]
name = "kiwisolver"
version = "1.4.7"
source = { registry = "https://pypi.org/simple" }
sdist = { url = "https://files.pythonhosted.org/packages/85/4d/2255e1c76304cbd60b48cee302b66d1dde4468dc5b1160e4b7cb43778f2a/kiwisolver-1.4.7.tar.gz", hash = "sha256:9893ff81bd7107f7b685d3017cc6583daadb4fc26e4a888350df530e41980a60", size = 97286 }
wheels = [
    { url = "https://files.pythonhosted.org/packages/97/9c/0a11c714cf8b6ef91001c8212c4ef207f772dd84540104952c45c1f0a249/kiwisolver-1.4.7-cp312-cp312-macosx_10_9_universal2.whl", hash = "sha256:5360cc32706dab3931f738d3079652d20982511f7c0ac5711483e6eab08efff2", size = 121808 },
    { url = "https://files.pythonhosted.org/packages/f2/d8/0fe8c5f5d35878ddd135f44f2af0e4e1d379e1c7b0716f97cdcb88d4fd27/kiwisolver-1.4.7-cp312-cp312-macosx_10_9_x86_64.whl", hash = "sha256:942216596dc64ddb25adb215c3c783215b23626f8d84e8eff8d6d45c3f29f75a", size = 65531 },
    { url = "https://files.pythonhosted.org/packages/80/c5/57fa58276dfdfa612241d640a64ca2f76adc6ffcebdbd135b4ef60095098/kiwisolver-1.4.7-cp312-cp312-macosx_11_0_arm64.whl", hash = "sha256:48b571ecd8bae15702e4f22d3ff6a0f13e54d3d00cd25216d5e7f658242065ee", size = 63894 },
    { url = "https://files.pythonhosted.org/packages/8b/e9/26d3edd4c4ad1c5b891d8747a4f81b1b0aba9fb9721de6600a4adc09773b/kiwisolver-1.4.7-cp312-cp312-manylinux_2_12_i686.manylinux2010_i686.manylinux_2_17_i686.manylinux2014_i686.whl", hash = "sha256:ad42ba922c67c5f219097b28fae965e10045ddf145d2928bfac2eb2e17673640", size = 1369296 },
    { url = "https://files.pythonhosted.org/packages/b6/67/3f4850b5e6cffb75ec40577ddf54f7b82b15269cc5097ff2e968ee32ea7d/kiwisolver-1.4.7-cp312-cp312-manylinux_2_17_aarch64.manylinux2014_aarch64.whl", hash = "sha256:612a10bdae23404a72941a0fc8fa2660c6ea1217c4ce0dbcab8a8f6543ea9e7f", size = 1461450 },
    { url = "https://files.pythonhosted.org/packages/52/be/86cbb9c9a315e98a8dc6b1d23c43cffd91d97d49318854f9c37b0e41cd68/kiwisolver-1.4.7-cp312-cp312-manylinux_2_17_ppc64le.manylinux2014_ppc64le.whl", hash = "sha256:9e838bba3a3bac0fe06d849d29772eb1afb9745a59710762e4ba3f4cb8424483", size = 1579168 },
    { url = "https://files.pythonhosted.org/packages/0f/00/65061acf64bd5fd34c1f4ae53f20b43b0a017a541f242a60b135b9d1e301/kiwisolver-1.4.7-cp312-cp312-manylinux_2_17_s390x.manylinux2014_s390x.whl", hash = "sha256:22f499f6157236c19f4bbbd472fa55b063db77a16cd74d49afe28992dff8c258", size = 1507308 },
    { url = "https://files.pythonhosted.org/packages/21/e4/c0b6746fd2eb62fe702118b3ca0cb384ce95e1261cfada58ff693aeec08a/kiwisolver-1.4.7-cp312-cp312-manylinux_2_17_x86_64.manylinux2014_x86_64.whl", hash = "sha256:693902d433cf585133699972b6d7c42a8b9f8f826ebcaf0132ff55200afc599e", size = 1464186 },
    { url = "https://files.pythonhosted.org/packages/0a/0f/529d0a9fffb4d514f2782c829b0b4b371f7f441d61aa55f1de1c614c4ef3/kiwisolver-1.4.7-cp312-cp312-musllinux_1_2_aarch64.whl", hash = "sha256:4e77f2126c3e0b0d055f44513ed349038ac180371ed9b52fe96a32aa071a5107", size = 2247877 },
    { url = "https://files.pythonhosted.org/packages/d1/e1/66603ad779258843036d45adcbe1af0d1a889a07af4635f8b4ec7dccda35/kiwisolver-1.4.7-cp312-cp312-musllinux_1_2_i686.whl", hash = "sha256:657a05857bda581c3656bfc3b20e353c232e9193eb167766ad2dc58b56504948", size = 2404204 },
    { url = "https://files.pythonhosted.org/packages/8d/61/de5fb1ca7ad1f9ab7970e340a5b833d735df24689047de6ae71ab9d8d0e7/kiwisolver-1.4.7-cp312-cp312-musllinux_1_2_ppc64le.whl", hash = "sha256:4bfa75a048c056a411f9705856abfc872558e33c055d80af6a380e3658766038", size = 2352461 },
    { url = "https://files.pythonhosted.org/packages/ba/d2/0edc00a852e369827f7e05fd008275f550353f1f9bcd55db9363d779fc63/kiwisolver-1.4.7-cp312-cp312-musllinux_1_2_s390x.whl", hash = "sha256:34ea1de54beef1c104422d210c47c7d2a4999bdecf42c7b5718fbe59a4cac383", size = 2501358 },
    { url = "https://files.pythonhosted.org/packages/84/15/adc15a483506aec6986c01fb7f237c3aec4d9ed4ac10b756e98a76835933/kiwisolver-1.4.7-cp312-cp312-musllinux_1_2_x86_64.whl", hash = "sha256:90da3b5f694b85231cf93586dad5e90e2d71b9428f9aad96952c99055582f520", size = 2314119 },
    { url = "https://files.pythonhosted.org/packages/36/08/3a5bb2c53c89660863a5aa1ee236912269f2af8762af04a2e11df851d7b2/kiwisolver-1.4.7-cp312-cp312-win32.whl", hash = "sha256:18e0cca3e008e17fe9b164b55735a325140a5a35faad8de92dd80265cd5eb80b", size = 46367 },
    { url = "https://files.pythonhosted.org/packages/19/93/c05f0a6d825c643779fc3c70876bff1ac221f0e31e6f701f0e9578690d70/kiwisolver-1.4.7-cp312-cp312-win_amd64.whl", hash = "sha256:58cb20602b18f86f83a5c87d3ee1c766a79c0d452f8def86d925e6c60fbf7bfb", size = 55884 },
    { url = "https://files.pythonhosted.org/packages/d2/f9/3828d8f21b6de4279f0667fb50a9f5215e6fe57d5ec0d61905914f5b6099/kiwisolver-1.4.7-cp312-cp312-win_arm64.whl", hash = "sha256:f5a8b53bdc0b3961f8b6125e198617c40aeed638b387913bf1ce78afb1b0be2a", size = 48528 },
    { url = "https://files.pythonhosted.org/packages/c4/06/7da99b04259b0f18b557a4effd1b9c901a747f7fdd84cf834ccf520cb0b2/kiwisolver-1.4.7-cp313-cp313-macosx_10_13_universal2.whl", hash = "sha256:2e6039dcbe79a8e0f044f1c39db1986a1b8071051efba3ee4d74f5b365f5226e", size = 121913 },
    { url = "https://files.pythonhosted.org/packages/97/f5/b8a370d1aa593c17882af0a6f6755aaecd643640c0ed72dcfd2eafc388b9/kiwisolver-1.4.7-cp313-cp313-macosx_10_13_x86_64.whl", hash = "sha256:a1ecf0ac1c518487d9d23b1cd7139a6a65bc460cd101ab01f1be82ecf09794b6", size = 65627 },
    { url = "https://files.pythonhosted.org/packages/2a/fc/6c0374f7503522539e2d4d1b497f5ebad3f8ed07ab51aed2af988dd0fb65/kiwisolver-1.4.7-cp313-cp313-macosx_11_0_arm64.whl", hash = "sha256:7ab9ccab2b5bd5702ab0803676a580fffa2aa178c2badc5557a84cc943fcf750", size = 63888 },
    { url = "https://files.pythonhosted.org/packages/bf/3e/0b7172793d0f41cae5c923492da89a2ffcd1adf764c16159ca047463ebd3/kiwisolver-1.4.7-cp313-cp313-manylinux_2_12_i686.manylinux2010_i686.manylinux_2_17_i686.manylinux2014_i686.whl", hash = "sha256:f816dd2277f8d63d79f9c8473a79fe54047bc0467754962840782c575522224d", size = 1369145 },
    { url = "https://files.pythonhosted.org/packages/77/92/47d050d6f6aced2d634258123f2688fbfef8ded3c5baf2c79d94d91f1f58/kiwisolver-1.4.7-cp313-cp313-manylinux_2_17_aarch64.manylinux2014_aarch64.whl", hash = "sha256:cf8bcc23ceb5a1b624572a1623b9f79d2c3b337c8c455405ef231933a10da379", size = 1461448 },
    { url = "https://files.pythonhosted.org/packages/9c/1b/8f80b18e20b3b294546a1adb41701e79ae21915f4175f311a90d042301cf/kiwisolver-1.4.7-cp313-cp313-manylinux_2_17_ppc64le.manylinux2014_ppc64le.whl", hash = "sha256:dea0bf229319828467d7fca8c7c189780aa9ff679c94539eed7532ebe33ed37c", size = 1578750 },
    { url = "https://files.pythonhosted.org/packages/a4/fe/fe8e72f3be0a844f257cadd72689c0848c6d5c51bc1d60429e2d14ad776e/kiwisolver-1.4.7-cp313-cp313-manylinux_2_17_s390x.manylinux2014_s390x.whl", hash = "sha256:7c06a4c7cf15ec739ce0e5971b26c93638730090add60e183530d70848ebdd34", size = 1507175 },
    { url = "https://files.pythonhosted.org/packages/39/fa/cdc0b6105d90eadc3bee525fecc9179e2b41e1ce0293caaf49cb631a6aaf/kiwisolver-1.4.7-cp313-cp313-manylinux_2_17_x86_64.manylinux2014_x86_64.whl", hash = "sha256:913983ad2deb14e66d83c28b632fd35ba2b825031f2fa4ca29675e665dfecbe1", size = 1463963 },
    { url = "https://files.pythonhosted.org/packages/6e/5c/0c03c4e542720c6177d4f408e56d1c8315899db72d46261a4e15b8b33a41/kiwisolver-1.4.7-cp313-cp313-musllinux_1_2_aarch64.whl", hash = "sha256:5337ec7809bcd0f424c6b705ecf97941c46279cf5ed92311782c7c9c2026f07f", size = 2248220 },
    { url = "https://files.pythonhosted.org/packages/3d/ee/55ef86d5a574f4e767df7da3a3a7ff4954c996e12d4fbe9c408170cd7dcc/kiwisolver-1.4.7-cp313-cp313-musllinux_1_2_i686.whl", hash = "sha256:4c26ed10c4f6fa6ddb329a5120ba3b6db349ca192ae211e882970bfc9d91420b", size = 2404463 },
    { url = "https://files.pythonhosted.org/packages/0f/6d/73ad36170b4bff4825dc588acf4f3e6319cb97cd1fb3eb04d9faa6b6f212/kiwisolver-1.4.7-cp313-cp313-musllinux_1_2_ppc64le.whl", hash = "sha256:c619b101e6de2222c1fcb0531e1b17bbffbe54294bfba43ea0d411d428618c27", size = 2352842 },
    { url = "https://files.pythonhosted.org/packages/0b/16/fa531ff9199d3b6473bb4d0f47416cdb08d556c03b8bc1cccf04e756b56d/kiwisolver-1.4.7-cp313-cp313-musllinux_1_2_s390x.whl", hash = "sha256:073a36c8273647592ea332e816e75ef8da5c303236ec0167196793eb1e34657a", size = 2501635 },
    { url = "https://files.pythonhosted.org/packages/78/7e/aa9422e78419db0cbe75fb86d8e72b433818f2e62e2e394992d23d23a583/kiwisolver-1.4.7-cp313-cp313-musllinux_1_2_x86_64.whl", hash = "sha256:3ce6b2b0231bda412463e152fc18335ba32faf4e8c23a754ad50ffa70e4091ee", size = 2314556 },
    { url = "https://files.pythonhosted.org/packages/a8/b2/15f7f556df0a6e5b3772a1e076a9d9f6c538ce5f05bd590eca8106508e06/kiwisolver-1.4.7-cp313-cp313-win32.whl", hash = "sha256:f4c9aee212bc89d4e13f58be11a56cc8036cabad119259d12ace14b34476fd07", size = 46364 },
    { url = "https://files.pythonhosted.org/packages/0b/db/32e897e43a330eee8e4770bfd2737a9584b23e33587a0812b8e20aac38f7/kiwisolver-1.4.7-cp313-cp313-win_amd64.whl", hash = "sha256:8a3ec5aa8e38fc4c8af308917ce12c536f1c88452ce554027e55b22cbbfbff76", size = 55887 },
    { url = "https://files.pythonhosted.org/packages/c8/a4/df2bdca5270ca85fd25253049eb6708d4127be2ed0e5c2650217450b59e9/kiwisolver-1.4.7-cp313-cp313-win_arm64.whl", hash = "sha256:76c8094ac20ec259471ac53e774623eb62e6e1f56cd8690c67ce6ce4fcb05650", size = 48530 },
]

[[package]]
name = "lazy-loader"
version = "0.4"
source = { registry = "https://pypi.org/simple" }
dependencies = [
<<<<<<< HEAD
    { name = "packaging" },
=======
    { name = "packaging", marker = "python_full_version >= '3.12'" },
>>>>>>> 5b26523b
]
sdist = { url = "https://files.pythonhosted.org/packages/6f/6b/c875b30a1ba490860c93da4cabf479e03f584eba06fe5963f6f6644653d8/lazy_loader-0.4.tar.gz", hash = "sha256:47c75182589b91a4e1a85a136c074285a5ad4d9f39c63e0d7fb76391c4574cd1", size = 15431 }
wheels = [
    { url = "https://files.pythonhosted.org/packages/83/60/d497a310bde3f01cb805196ac61b7ad6dc5dcf8dce66634dc34364b20b4f/lazy_loader-0.4-py3-none-any.whl", hash = "sha256:342aa8e14d543a154047afb4ba8ef17f5563baad3fc610d7b15b213b0f119efc", size = 12097 },
]

[[package]]
name = "loguru"
version = "0.7.2"
source = { registry = "https://pypi.org/simple" }
dependencies = [
<<<<<<< HEAD
    { name = "colorama", marker = "sys_platform == 'win32'" },
    { name = "win32-setctime", marker = "sys_platform == 'win32'" },
=======
    { name = "colorama", marker = "python_full_version >= '3.12' and sys_platform == 'win32'" },
    { name = "win32-setctime", marker = "python_full_version >= '3.12' and sys_platform == 'win32'" },
>>>>>>> 5b26523b
]
sdist = { url = "https://files.pythonhosted.org/packages/9e/30/d87a423766b24db416a46e9335b9602b054a72b96a88a241f2b09b560fa8/loguru-0.7.2.tar.gz", hash = "sha256:e671a53522515f34fd406340ee968cb9ecafbc4b36c679da03c18fd8d0bd51ac", size = 145103 }
wheels = [
    { url = "https://files.pythonhosted.org/packages/03/0a/4f6fed21aa246c6b49b561ca55facacc2a44b87d65b8b92362a8e99ba202/loguru-0.7.2-py3-none-any.whl", hash = "sha256:003d71e3d3ed35f0f8984898359d65b79e5b21943f78af86aa5491210429b8eb", size = 62549 },
]

[[package]]
name = "markupsafe"
version = "3.0.2"
source = { registry = "https://pypi.org/simple" }
sdist = { url = "https://files.pythonhosted.org/packages/b2/97/5d42485e71dfc078108a86d6de8fa46db44a1a9295e89c5d6d4a06e23a62/markupsafe-3.0.2.tar.gz", hash = "sha256:ee55d3edf80167e48ea11a923c7386f4669df67d7994554387f84e7d8b0a2bf0", size = 20537 }
wheels = [
    { url = "https://files.pythonhosted.org/packages/22/09/d1f21434c97fc42f09d290cbb6350d44eb12f09cc62c9476effdb33a18aa/MarkupSafe-3.0.2-cp312-cp312-macosx_10_13_universal2.whl", hash = "sha256:9778bd8ab0a994ebf6f84c2b949e65736d5575320a17ae8984a77fab08db94cf", size = 14274 },
    { url = "https://files.pythonhosted.org/packages/6b/b0/18f76bba336fa5aecf79d45dcd6c806c280ec44538b3c13671d49099fdd0/MarkupSafe-3.0.2-cp312-cp312-macosx_11_0_arm64.whl", hash = "sha256:846ade7b71e3536c4e56b386c2a47adf5741d2d8b94ec9dc3e92e5e1ee1e2225", size = 12348 },
    { url = "https://files.pythonhosted.org/packages/e0/25/dd5c0f6ac1311e9b40f4af06c78efde0f3b5cbf02502f8ef9501294c425b/MarkupSafe-3.0.2-cp312-cp312-manylinux_2_17_aarch64.manylinux2014_aarch64.whl", hash = "sha256:1c99d261bd2d5f6b59325c92c73df481e05e57f19837bdca8413b9eac4bd8028", size = 24149 },
    { url = "https://files.pythonhosted.org/packages/f3/f0/89e7aadfb3749d0f52234a0c8c7867877876e0a20b60e2188e9850794c17/MarkupSafe-3.0.2-cp312-cp312-manylinux_2_17_x86_64.manylinux2014_x86_64.whl", hash = "sha256:e17c96c14e19278594aa4841ec148115f9c7615a47382ecb6b82bd8fea3ab0c8", size = 23118 },
    { url = "https://files.pythonhosted.org/packages/d5/da/f2eeb64c723f5e3777bc081da884b414671982008c47dcc1873d81f625b6/MarkupSafe-3.0.2-cp312-cp312-manylinux_2_5_i686.manylinux1_i686.manylinux_2_17_i686.manylinux2014_i686.whl", hash = "sha256:88416bd1e65dcea10bc7569faacb2c20ce071dd1f87539ca2ab364bf6231393c", size = 22993 },
    { url = "https://files.pythonhosted.org/packages/da/0e/1f32af846df486dce7c227fe0f2398dc7e2e51d4a370508281f3c1c5cddc/MarkupSafe-3.0.2-cp312-cp312-musllinux_1_2_aarch64.whl", hash = "sha256:2181e67807fc2fa785d0592dc2d6206c019b9502410671cc905d132a92866557", size = 24178 },
    { url = "https://files.pythonhosted.org/packages/c4/f6/bb3ca0532de8086cbff5f06d137064c8410d10779c4c127e0e47d17c0b71/MarkupSafe-3.0.2-cp312-cp312-musllinux_1_2_i686.whl", hash = "sha256:52305740fe773d09cffb16f8ed0427942901f00adedac82ec8b67752f58a1b22", size = 23319 },
    { url = "https://files.pythonhosted.org/packages/a2/82/8be4c96ffee03c5b4a034e60a31294daf481e12c7c43ab8e34a1453ee48b/MarkupSafe-3.0.2-cp312-cp312-musllinux_1_2_x86_64.whl", hash = "sha256:ad10d3ded218f1039f11a75f8091880239651b52e9bb592ca27de44eed242a48", size = 23352 },
    { url = "https://files.pythonhosted.org/packages/51/ae/97827349d3fcffee7e184bdf7f41cd6b88d9919c80f0263ba7acd1bbcb18/MarkupSafe-3.0.2-cp312-cp312-win32.whl", hash = "sha256:0f4ca02bea9a23221c0182836703cbf8930c5e9454bacce27e767509fa286a30", size = 15097 },
    { url = "https://files.pythonhosted.org/packages/c1/80/a61f99dc3a936413c3ee4e1eecac96c0da5ed07ad56fd975f1a9da5bc630/MarkupSafe-3.0.2-cp312-cp312-win_amd64.whl", hash = "sha256:8e06879fc22a25ca47312fbe7c8264eb0b662f6db27cb2d3bbbc74b1df4b9b87", size = 15601 },
    { url = "https://files.pythonhosted.org/packages/83/0e/67eb10a7ecc77a0c2bbe2b0235765b98d164d81600746914bebada795e97/MarkupSafe-3.0.2-cp313-cp313-macosx_10_13_universal2.whl", hash = "sha256:ba9527cdd4c926ed0760bc301f6728ef34d841f405abf9d4f959c478421e4efd", size = 14274 },
    { url = "https://files.pythonhosted.org/packages/2b/6d/9409f3684d3335375d04e5f05744dfe7e9f120062c9857df4ab490a1031a/MarkupSafe-3.0.2-cp313-cp313-macosx_11_0_arm64.whl", hash = "sha256:f8b3d067f2e40fe93e1ccdd6b2e1d16c43140e76f02fb1319a05cf2b79d99430", size = 12352 },
    { url = "https://files.pythonhosted.org/packages/d2/f5/6eadfcd3885ea85fe2a7c128315cc1bb7241e1987443d78c8fe712d03091/MarkupSafe-3.0.2-cp313-cp313-manylinux_2_17_aarch64.manylinux2014_aarch64.whl", hash = "sha256:569511d3b58c8791ab4c2e1285575265991e6d8f8700c7be0e88f86cb0672094", size = 24122 },
    { url = "https://files.pythonhosted.org/packages/0c/91/96cf928db8236f1bfab6ce15ad070dfdd02ed88261c2afafd4b43575e9e9/MarkupSafe-3.0.2-cp313-cp313-manylinux_2_17_x86_64.manylinux2014_x86_64.whl", hash = "sha256:15ab75ef81add55874e7ab7055e9c397312385bd9ced94920f2802310c930396", size = 23085 },
    { url = "https://files.pythonhosted.org/packages/c2/cf/c9d56af24d56ea04daae7ac0940232d31d5a8354f2b457c6d856b2057d69/MarkupSafe-3.0.2-cp313-cp313-manylinux_2_5_i686.manylinux1_i686.manylinux_2_17_i686.manylinux2014_i686.whl", hash = "sha256:f3818cb119498c0678015754eba762e0d61e5b52d34c8b13d770f0719f7b1d79", size = 22978 },
    { url = "https://files.pythonhosted.org/packages/2a/9f/8619835cd6a711d6272d62abb78c033bda638fdc54c4e7f4272cf1c0962b/MarkupSafe-3.0.2-cp313-cp313-musllinux_1_2_aarch64.whl", hash = "sha256:cdb82a876c47801bb54a690c5ae105a46b392ac6099881cdfb9f6e95e4014c6a", size = 24208 },
    { url = "https://files.pythonhosted.org/packages/f9/bf/176950a1792b2cd2102b8ffeb5133e1ed984547b75db47c25a67d3359f77/MarkupSafe-3.0.2-cp313-cp313-musllinux_1_2_i686.whl", hash = "sha256:cabc348d87e913db6ab4aa100f01b08f481097838bdddf7c7a84b7575b7309ca", size = 23357 },
    { url = "https://files.pythonhosted.org/packages/ce/4f/9a02c1d335caabe5c4efb90e1b6e8ee944aa245c1aaaab8e8a618987d816/MarkupSafe-3.0.2-cp313-cp313-musllinux_1_2_x86_64.whl", hash = "sha256:444dcda765c8a838eaae23112db52f1efaf750daddb2d9ca300bcae1039adc5c", size = 23344 },
    { url = "https://files.pythonhosted.org/packages/ee/55/c271b57db36f748f0e04a759ace9f8f759ccf22b4960c270c78a394f58be/MarkupSafe-3.0.2-cp313-cp313-win32.whl", hash = "sha256:bcf3e58998965654fdaff38e58584d8937aa3096ab5354d493c77d1fdd66d7a1", size = 15101 },
    { url = "https://files.pythonhosted.org/packages/29/88/07df22d2dd4df40aba9f3e402e6dc1b8ee86297dddbad4872bd5e7b0094f/MarkupSafe-3.0.2-cp313-cp313-win_amd64.whl", hash = "sha256:e6a2a455bd412959b57a172ce6328d2dd1f01cb2135efda2e4576e8a23fa3b0f", size = 15603 },
    { url = "https://files.pythonhosted.org/packages/62/6a/8b89d24db2d32d433dffcd6a8779159da109842434f1dd2f6e71f32f738c/MarkupSafe-3.0.2-cp313-cp313t-macosx_10_13_universal2.whl", hash = "sha256:b5a6b3ada725cea8a5e634536b1b01c30bcdcd7f9c6fff4151548d5bf6b3a36c", size = 14510 },
    { url = "https://files.pythonhosted.org/packages/7a/06/a10f955f70a2e5a9bf78d11a161029d278eeacbd35ef806c3fd17b13060d/MarkupSafe-3.0.2-cp313-cp313t-macosx_11_0_arm64.whl", hash = "sha256:a904af0a6162c73e3edcb969eeeb53a63ceeb5d8cf642fade7d39e7963a22ddb", size = 12486 },
    { url = "https://files.pythonhosted.org/packages/34/cf/65d4a571869a1a9078198ca28f39fba5fbb910f952f9dbc5220afff9f5e6/MarkupSafe-3.0.2-cp313-cp313t-manylinux_2_17_aarch64.manylinux2014_aarch64.whl", hash = "sha256:4aa4e5faecf353ed117801a068ebab7b7e09ffb6e1d5e412dc852e0da018126c", size = 25480 },
    { url = "https://files.pythonhosted.org/packages/0c/e3/90e9651924c430b885468b56b3d597cabf6d72be4b24a0acd1fa0e12af67/MarkupSafe-3.0.2-cp313-cp313t-manylinux_2_17_x86_64.manylinux2014_x86_64.whl", hash = "sha256:c0ef13eaeee5b615fb07c9a7dadb38eac06a0608b41570d8ade51c56539e509d", size = 23914 },
    { url = "https://files.pythonhosted.org/packages/66/8c/6c7cf61f95d63bb866db39085150df1f2a5bd3335298f14a66b48e92659c/MarkupSafe-3.0.2-cp313-cp313t-manylinux_2_5_i686.manylinux1_i686.manylinux_2_17_i686.manylinux2014_i686.whl", hash = "sha256:d16a81a06776313e817c951135cf7340a3e91e8c1ff2fac444cfd75fffa04afe", size = 23796 },
    { url = "https://files.pythonhosted.org/packages/bb/35/cbe9238ec3f47ac9a7c8b3df7a808e7cb50fe149dc7039f5f454b3fba218/MarkupSafe-3.0.2-cp313-cp313t-musllinux_1_2_aarch64.whl", hash = "sha256:6381026f158fdb7c72a168278597a5e3a5222e83ea18f543112b2662a9b699c5", size = 25473 },
    { url = "https://files.pythonhosted.org/packages/e6/32/7621a4382488aa283cc05e8984a9c219abad3bca087be9ec77e89939ded9/MarkupSafe-3.0.2-cp313-cp313t-musllinux_1_2_i686.whl", hash = "sha256:3d79d162e7be8f996986c064d1c7c817f6df3a77fe3d6859f6f9e7be4b8c213a", size = 24114 },
    { url = "https://files.pythonhosted.org/packages/0d/80/0985960e4b89922cb5a0bac0ed39c5b96cbc1a536a99f30e8c220a996ed9/MarkupSafe-3.0.2-cp313-cp313t-musllinux_1_2_x86_64.whl", hash = "sha256:131a3c7689c85f5ad20f9f6fb1b866f402c445b220c19fe4308c0b147ccd2ad9", size = 24098 },
    { url = "https://files.pythonhosted.org/packages/82/78/fedb03c7d5380df2427038ec8d973587e90561b2d90cd472ce9254cf348b/MarkupSafe-3.0.2-cp313-cp313t-win32.whl", hash = "sha256:ba8062ed2cf21c07a9e295d5b8a2a5ce678b913b45fdf68c32d95d6c1291e0b6", size = 15208 },
    { url = "https://files.pythonhosted.org/packages/4f/65/6079a46068dfceaeabb5dcad6d674f5f5c61a6fa5673746f42a9f4c233b3/MarkupSafe-3.0.2-cp313-cp313t-win_amd64.whl", hash = "sha256:e444a31f8db13eb18ada366ab3cf45fd4b31e4db1236a4448f68778c1d1a5a2f", size = 15739 },
]

[[package]]
name = "matplotlib"
version = "3.9.3"
source = { registry = "https://pypi.org/simple" }
dependencies = [
<<<<<<< HEAD
    { name = "contourpy" },
    { name = "cycler" },
    { name = "fonttools" },
    { name = "kiwisolver" },
    { name = "numpy" },
    { name = "packaging" },
    { name = "pillow" },
    { name = "pyparsing" },
    { name = "python-dateutil" },
]
sdist = { url = "https://files.pythonhosted.org/packages/9e/d8/3d7f706c69e024d4287c1110d74f7dabac91d9843b99eadc90de9efc8869/matplotlib-3.9.2.tar.gz", hash = "sha256:96ab43906269ca64a6366934106fa01534454a69e471b7bf3d79083981aaab92", size = 36088381 }
wheels = [
    { url = "https://files.pythonhosted.org/packages/82/de/54f7f38ce6de79cb77d513bb3eaa4e0b1031e9fd6022214f47943fa53a88/matplotlib-3.9.2-cp312-cp312-macosx_10_12_x86_64.whl", hash = "sha256:ac43031375a65c3196bee99f6001e7fa5bdfb00ddf43379d3c0609bdca042df9", size = 7892511 },
    { url = "https://files.pythonhosted.org/packages/35/3e/5713b84a02b24b2a4bd4d6673bfc03017e6654e1d8793ece783b7ed4d484/matplotlib-3.9.2-cp312-cp312-macosx_11_0_arm64.whl", hash = "sha256:be0fc24a5e4531ae4d8e858a1a548c1fe33b176bb13eff7f9d0d38ce5112a27d", size = 7769370 },
    { url = "https://files.pythonhosted.org/packages/5b/bd/c404502aa1824456d2862dd6b9b0c1917761a51a32f7f83ff8cf94b6d117/matplotlib-3.9.2-cp312-cp312-manylinux_2_17_aarch64.manylinux2014_aarch64.whl", hash = "sha256:bf81de2926c2db243c9b2cbc3917619a0fc85796c6ba4e58f541df814bbf83c7", size = 8193260 },
    { url = "https://files.pythonhosted.org/packages/27/75/de5b9cd67648051cae40039da0c8cbc497a0d99acb1a1f3d087cd66d27b7/matplotlib-3.9.2-cp312-cp312-manylinux_2_17_x86_64.manylinux2014_x86_64.whl", hash = "sha256:f6ee45bc4245533111ced13f1f2cace1e7f89d1c793390392a80c139d6cf0e6c", size = 8306310 },
    { url = "https://files.pythonhosted.org/packages/de/e3/2976e4e54d7ee76eaf54b7639fdc10a223d05c2bdded7045233e9871e469/matplotlib-3.9.2-cp312-cp312-musllinux_1_2_x86_64.whl", hash = "sha256:306c8dfc73239f0e72ac50e5a9cf19cc4e8e331dd0c54f5e69ca8758550f1e1e", size = 9086717 },
    { url = "https://files.pythonhosted.org/packages/d2/92/c2b9464a0562feb6ae780bdc152364810862e07ef5e6affa2b7686028db2/matplotlib-3.9.2-cp312-cp312-win_amd64.whl", hash = "sha256:5413401594cfaff0052f9d8b1aafc6d305b4bd7c4331dccd18f561ff7e1d3bd3", size = 7832805 },
    { url = "https://files.pythonhosted.org/packages/5c/7f/8932eac316b32f464b8f9069f151294dcd892c8fbde61fe8bcd7ba7f7f7e/matplotlib-3.9.2-cp313-cp313-macosx_10_13_x86_64.whl", hash = "sha256:18128cc08f0d3cfff10b76baa2f296fc28c4607368a8402de61bb3f2eb33c7d9", size = 7893012 },
    { url = "https://files.pythonhosted.org/packages/90/89/9db9db3dd0ff3e2c49e452236dfe29e60b5586a88f8928ca1d153d0da8b5/matplotlib-3.9.2-cp313-cp313-macosx_11_0_arm64.whl", hash = "sha256:4876d7d40219e8ae8bb70f9263bcbe5714415acfdf781086601211335e24f8aa", size = 7769810 },
    { url = "https://files.pythonhosted.org/packages/67/26/d2661cdc2e1410b8929c5f12dfd521e4528abfed1b3c3d5a28ac48258b43/matplotlib-3.9.2-cp313-cp313-manylinux_2_17_aarch64.manylinux2014_aarch64.whl", hash = "sha256:6d9f07a80deab4bb0b82858a9e9ad53d1382fd122be8cde11080f4e7dfedb38b", size = 8193779 },
    { url = "https://files.pythonhosted.org/packages/95/70/4839eaa672bf4eacc98ebc8d23633e02b6daf39e294e7433c4ab11a689be/matplotlib-3.9.2-cp313-cp313-manylinux_2_17_x86_64.manylinux2014_x86_64.whl", hash = "sha256:f7c0410f181a531ec4e93bbc27692f2c71a15c2da16766f5ba9761e7ae518413", size = 8306260 },
    { url = "https://files.pythonhosted.org/packages/88/62/7b263b2cb2724b45d3a4f9c8c6137696cc3ef037d44383fb01ac2a9555c2/matplotlib-3.9.2-cp313-cp313-musllinux_1_2_x86_64.whl", hash = "sha256:909645cce2dc28b735674ce0931a4ac94e12f5b13f6bb0b5a5e65e7cea2c192b", size = 9086073 },
    { url = "https://files.pythonhosted.org/packages/b0/6d/3572fe243c74112fef120f0bc86f5edd21f49b60e8322fc7f6a01fe945dd/matplotlib-3.9.2-cp313-cp313-win_amd64.whl", hash = "sha256:f32c7410c7f246838a77d6d1eff0c0f87f3cb0e7c4247aebea71a6d5a68cab49", size = 7833041 },
    { url = "https://files.pythonhosted.org/packages/03/8f/9d505be3eb2f40ec731674fb6b47d10cc3147bbd6a9ea7a08c8da55415c6/matplotlib-3.9.2-cp313-cp313t-macosx_10_13_x86_64.whl", hash = "sha256:37e51dd1c2db16ede9cfd7b5cabdfc818b2c6397c83f8b10e0e797501c963a03", size = 7933657 },
    { url = "https://files.pythonhosted.org/packages/5d/68/44b458b9794bcff2a66921f8c9a8110a50a0bb099bd5f7cabb428a1dc765/matplotlib-3.9.2-cp313-cp313t-macosx_11_0_arm64.whl", hash = "sha256:b82c5045cebcecd8496a4d694d43f9cc84aeeb49fe2133e036b207abe73f4d30", size = 7799276 },
    { url = "https://files.pythonhosted.org/packages/47/79/8486d4ddcaaf676314b5fb58e8fe19d1a6210a443a7c31fa72d4215fcb87/matplotlib-3.9.2-cp313-cp313t-manylinux_2_17_aarch64.manylinux2014_aarch64.whl", hash = "sha256:f053c40f94bc51bc03832a41b4f153d83f2062d88c72b5e79997072594e97e51", size = 8221027 },
    { url = "https://files.pythonhosted.org/packages/56/62/72a472181578c3d035dcda0d0fa2e259ba2c4cb91132588a348bb705b70d/matplotlib-3.9.2-cp313-cp313t-manylinux_2_17_x86_64.manylinux2014_x86_64.whl", hash = "sha256:dbe196377a8248972f5cede786d4c5508ed5f5ca4a1e09b44bda889958b33f8c", size = 8329097 },
    { url = "https://files.pythonhosted.org/packages/01/8a/760f7fce66b39f447ad160800619d0bd5d0936d2b4633587116534a4afe0/matplotlib-3.9.2-cp313-cp313t-musllinux_1_2_x86_64.whl", hash = "sha256:5816b1e1fe8c192cbc013f8f3e3368ac56fbecf02fb41b8f8559303f24c5015e", size = 9093770 },
=======
    { name = "contourpy", marker = "python_full_version >= '3.12'" },
    { name = "cycler", marker = "python_full_version >= '3.12'" },
    { name = "fonttools", marker = "python_full_version >= '3.12'" },
    { name = "kiwisolver", marker = "python_full_version >= '3.12'" },
    { name = "numpy", marker = "python_full_version >= '3.12'" },
    { name = "packaging", marker = "python_full_version >= '3.12'" },
    { name = "pillow", marker = "python_full_version >= '3.12'" },
    { name = "pyparsing", marker = "python_full_version >= '3.12'" },
    { name = "python-dateutil", marker = "python_full_version >= '3.12'" },
]
wheels = [
    { url = "https://files.pythonhosted.org/packages/74/d5/eb2338d21b2d36511f9417230413fa0c30fc82283b33dc0e3643969f3b50/matplotlib-3.9.3-cp312-cp312-macosx_10_13_x86_64.whl", hash = "sha256:0a361bd5583bf0bcc08841df3c10269617ee2a36b99ac39d455a767da908bbbc", size = 7883049 },
    { url = "https://files.pythonhosted.org/packages/e5/52/3910833a073e7182ab3ae03810ed418f71c7fdcd65e2862cda1c6a14ffc1/matplotlib-3.9.3-cp312-cp312-macosx_11_0_arm64.whl", hash = "sha256:e14485bb1b83eeb3d55b6878f9560240981e7bbc7a8d4e1e8c38b9bd6ec8d2de", size = 7768285 },
    { url = "https://files.pythonhosted.org/packages/92/67/69df4b6636e40e964788b003535561ea3e98e33e46df4d96fa8c34ef99e6/matplotlib-3.9.3-cp312-cp312-manylinux_2_17_aarch64.manylinux2014_aarch64.whl", hash = "sha256:4a8d279f78844aad213c4935c18f8292a9432d51af2d88bca99072c903948045", size = 8192626 },
    { url = "https://files.pythonhosted.org/packages/40/d6/70a196b0cf62e0a5bc64ccab07816ab4f6c98db0414a55280331a481a5bf/matplotlib-3.9.3-cp312-cp312-manylinux_2_17_x86_64.manylinux2014_x86_64.whl", hash = "sha256:b6c12514329ac0d03128cf1dcceb335f4fbf7c11da98bca68dca8dcb983153a9", size = 8305687 },
    { url = "https://files.pythonhosted.org/packages/c3/43/ef6ab78dd2d8eb362c1e5a31f9cec5ece5761e6143a519153d716d85e590/matplotlib-3.9.3-cp312-cp312-musllinux_1_2_x86_64.whl", hash = "sha256:6e9de2b390d253a508dd497e9b5579f3a851f208763ed67fdca5dc0c3ea6849c", size = 9087208 },
    { url = "https://files.pythonhosted.org/packages/30/cb/36844affc69490652b5a99296b9fcee530b96621e23d3143a4839f30fb22/matplotlib-3.9.3-cp312-cp312-win_amd64.whl", hash = "sha256:d796272408f8567ff7eaa00eb2856b3a00524490e47ad505b0b4ca6bb8a7411f", size = 7833105 },
    { url = "https://files.pythonhosted.org/packages/60/04/949640040982822416c471d9ebe4e9e6c69ca9f9bb6ba82ed30808863c02/matplotlib-3.9.3-cp313-cp313-macosx_10_13_x86_64.whl", hash = "sha256:203d18df84f5288973b2d56de63d4678cc748250026ca9e1ad8f8a0fd8a75d83", size = 7883417 },
    { url = "https://files.pythonhosted.org/packages/9f/90/ebd37143cd3150b6c650ee1580024df3dd649d176e68d346f826b8d24e37/matplotlib-3.9.3-cp313-cp313-macosx_11_0_arm64.whl", hash = "sha256:b651b0d3642991259109dc0351fc33ad44c624801367bb8307be9bfc35e427ad", size = 7768720 },
    { url = "https://files.pythonhosted.org/packages/dc/84/6591e6b55d755d16dacdc113205067031867c1f5e3c08b32c01aad831420/matplotlib-3.9.3-cp313-cp313-manylinux_2_17_aarch64.manylinux2014_aarch64.whl", hash = "sha256:66d7b171fecf96940ce069923a08ba3df33ef542de82c2ff4fe8caa8346fa95a", size = 8192723 },
    { url = "https://files.pythonhosted.org/packages/29/09/146a17d37e32313507f11ac984e65311f2d5805d731eb981d4f70eb928dc/matplotlib-3.9.3-cp313-cp313-manylinux_2_17_x86_64.manylinux2014_x86_64.whl", hash = "sha256:6be0ba61f6ff2e6b68e4270fb63b6813c9e7dec3d15fc3a93f47480444fd72f0", size = 8305801 },
    { url = "https://files.pythonhosted.org/packages/85/cb/d2690572c08f19ca7c0f44b1fb4d11c121d63467a57b508cc3656ff80b43/matplotlib-3.9.3-cp313-cp313-musllinux_1_2_x86_64.whl", hash = "sha256:9d6b2e8856dec3a6db1ae51aec85c82223e834b228c1d3228aede87eee2b34f9", size = 9086564 },
    { url = "https://files.pythonhosted.org/packages/28/dd/0a5176027c1cb94fe75f69f76cb274180c8abf740df6fc0e6a1e4cbaec3f/matplotlib-3.9.3-cp313-cp313-win_amd64.whl", hash = "sha256:90a85a004fefed9e583597478420bf904bb1a065b0b0ee5b9d8d31b04b0f3f70", size = 7833257 },
    { url = "https://files.pythonhosted.org/packages/42/d4/e477d50a8e4b437c2afbb5c665cb8e5d79b06abe6fe3c6915d6f7f0c2ef2/matplotlib-3.9.3-cp313-cp313t-macosx_10_13_x86_64.whl", hash = "sha256:3119b2f16de7f7b9212ba76d8fe6a0e9f90b27a1e04683cd89833a991682f639", size = 7911906 },
    { url = "https://files.pythonhosted.org/packages/ae/a1/ba5ab89666c42ace8e31b4ff5a2c76a17e4d6f91aefce476b064c56ff61d/matplotlib-3.9.3-cp313-cp313t-macosx_11_0_arm64.whl", hash = "sha256:87ad73763d93add1b6c1f9fcd33af662fd62ed70e620c52fcb79f3ac427cf3a6", size = 7801336 },
    { url = "https://files.pythonhosted.org/packages/77/59/4dcdb3a6695af6c698a95aec13016a550ef2f85144d22f61f81d1e064148/matplotlib-3.9.3-cp313-cp313t-manylinux_2_17_aarch64.manylinux2014_aarch64.whl", hash = "sha256:026bdf3137ab6022c866efa4813b6bbeddc2ed4c9e7e02f0e323a7bca380dfa0", size = 8218178 },
    { url = "https://files.pythonhosted.org/packages/4f/27/7c72db0d0ee35d9237572565ffa3c0eb25fc46a3f47e0f16412a587bc9d8/matplotlib-3.9.3-cp313-cp313t-manylinux_2_17_x86_64.manylinux2014_x86_64.whl", hash = "sha256:760a5e89ebbb172989e8273024a1024b0f084510b9105261b3b00c15e9c9f006", size = 8327768 },
    { url = "https://files.pythonhosted.org/packages/de/ad/213eee624feadba7b77e881c9d2c04c1e036efe69d19031e3fa927fdb5dc/matplotlib-3.9.3-cp313-cp313t-musllinux_1_2_x86_64.whl", hash = "sha256:a42b9dc42de2cfe357efa27d9c50c7833fc5ab9b2eb7252ccd5d5f836a84e1e4", size = 9094075 },
    { url = "https://files.pythonhosted.org/packages/19/1b/cb8e99a5fe2e2b14e3b8234cb1649a675be63f74a5224a648ae4ab61f60c/matplotlib-3.9.3-cp313-cp313t-win_amd64.whl", hash = "sha256:e0fcb7da73fbf67b5f4bdaa57d85bb585a4e913d4a10f3e15b32baea56a67f0a", size = 7888937 },
>>>>>>> 5b26523b
]

[[package]]
name = "mpmath"
version = "1.3.0"
source = { registry = "https://pypi.org/simple" }
sdist = { url = "https://files.pythonhosted.org/packages/e0/47/dd32fa426cc72114383ac549964eecb20ecfd886d1e5ccf5340b55b02f57/mpmath-1.3.0.tar.gz", hash = "sha256:7a28eb2a9774d00c7bc92411c19a89209d5da7c4c9a9e227be8330a23a25b91f", size = 508106 }
wheels = [
    { url = "https://files.pythonhosted.org/packages/43/e3/7d92a15f894aa0c9c4b49b8ee9ac9850d6e63b03c9c32c0367a13ae62209/mpmath-1.3.0-py3-none-any.whl", hash = "sha256:a0b2b9fe80bbcd81a6647ff13108738cfb482d481d826cc0e02f5b35e5c88d2c", size = 536198 },
]

[[package]]
name = "mypy-extensions"
version = "1.0.0"
source = { registry = "https://pypi.org/simple" }
sdist = { url = "https://files.pythonhosted.org/packages/98/a4/1ab47638b92648243faf97a5aeb6ea83059cc3624972ab6b8d2316078d3f/mypy_extensions-1.0.0.tar.gz", hash = "sha256:75dbf8955dc00442a438fc4d0666508a9a97b6bd41aa2f0ffe9d2f2725af0782", size = 4433 }
wheels = [
    { url = "https://files.pythonhosted.org/packages/2a/e2/5d3f6ada4297caebe1a2add3b126fe800c96f56dbe5d1988a2cbe0b267aa/mypy_extensions-1.0.0-py3-none-any.whl", hash = "sha256:4392f6c0eb8a5668a69e23d168ffa70f0be9ccfd32b5cc2d26a34ae5b844552d", size = 4695 },
]

[[package]]
name = "networkx"
version = "3.4.2"
source = { registry = "https://pypi.org/simple" }
sdist = { url = "https://files.pythonhosted.org/packages/fd/1d/06475e1cd5264c0b870ea2cc6fdb3e37177c1e565c43f56ff17a10e3937f/networkx-3.4.2.tar.gz", hash = "sha256:307c3669428c5362aab27c8a1260aa8f47c4e91d3891f48be0141738d8d053e1", size = 2151368 }
wheels = [
    { url = "https://files.pythonhosted.org/packages/b9/54/dd730b32ea14ea797530a4479b2ed46a6fb250f682a9cfb997e968bf0261/networkx-3.4.2-py3-none-any.whl", hash = "sha256:df5d4365b724cf81b8c6a7312509d0c22386097011ad1abe274afd5e9d3bbc5f", size = 1723263 },
]

[[package]]
name = "numpy"
version = "2.1.3"
source = { registry = "https://pypi.org/simple" }
sdist = { url = "https://files.pythonhosted.org/packages/25/ca/1166b75c21abd1da445b97bf1fa2f14f423c6cfb4fc7c4ef31dccf9f6a94/numpy-2.1.3.tar.gz", hash = "sha256:aa08e04e08aaf974d4458def539dece0d28146d866a39da5639596f4921fd761", size = 20166090 }
wheels = [
    { url = "https://files.pythonhosted.org/packages/8a/f0/385eb9970309643cbca4fc6eebc8bb16e560de129c91258dfaa18498da8b/numpy-2.1.3-cp312-cp312-macosx_10_13_x86_64.whl", hash = "sha256:f55ba01150f52b1027829b50d70ef1dafd9821ea82905b63936668403c3b471e", size = 20849658 },
    { url = "https://files.pythonhosted.org/packages/54/4a/765b4607f0fecbb239638d610d04ec0a0ded9b4951c56dc68cef79026abf/numpy-2.1.3-cp312-cp312-macosx_11_0_arm64.whl", hash = "sha256:13138eadd4f4da03074851a698ffa7e405f41a0845a6b1ad135b81596e4e9958", size = 13492258 },
    { url = "https://files.pythonhosted.org/packages/bd/a7/2332679479c70b68dccbf4a8eb9c9b5ee383164b161bee9284ac141fbd33/numpy-2.1.3-cp312-cp312-macosx_14_0_arm64.whl", hash = "sha256:a6b46587b14b888e95e4a24d7b13ae91fa22386c199ee7b418f449032b2fa3b8", size = 5090249 },
    { url = "https://files.pythonhosted.org/packages/c1/67/4aa00316b3b981a822c7a239d3a8135be2a6945d1fd11d0efb25d361711a/numpy-2.1.3-cp312-cp312-macosx_14_0_x86_64.whl", hash = "sha256:0fa14563cc46422e99daef53d725d0c326e99e468a9320a240affffe87852564", size = 6621704 },
    { url = "https://files.pythonhosted.org/packages/5e/da/1a429ae58b3b6c364eeec93bf044c532f2ff7b48a52e41050896cf15d5b1/numpy-2.1.3-cp312-cp312-manylinux_2_17_aarch64.manylinux2014_aarch64.whl", hash = "sha256:8637dcd2caa676e475503d1f8fdb327bc495554e10838019651b76d17b98e512", size = 13606089 },
    { url = "https://files.pythonhosted.org/packages/9e/3e/3757f304c704f2f0294a6b8340fcf2be244038be07da4cccf390fa678a9f/numpy-2.1.3-cp312-cp312-manylinux_2_17_x86_64.manylinux2014_x86_64.whl", hash = "sha256:2312b2aa89e1f43ecea6da6ea9a810d06aae08321609d8dc0d0eda6d946a541b", size = 16043185 },
    { url = "https://files.pythonhosted.org/packages/43/97/75329c28fea3113d00c8d2daf9bc5828d58d78ed661d8e05e234f86f0f6d/numpy-2.1.3-cp312-cp312-musllinux_1_1_x86_64.whl", hash = "sha256:a38c19106902bb19351b83802531fea19dee18e5b37b36454f27f11ff956f7fc", size = 16410751 },
    { url = "https://files.pythonhosted.org/packages/ad/7a/442965e98b34e0ae9da319f075b387bcb9a1e0658276cc63adb8c9686f7b/numpy-2.1.3-cp312-cp312-musllinux_1_2_aarch64.whl", hash = "sha256:02135ade8b8a84011cbb67dc44e07c58f28575cf9ecf8ab304e51c05528c19f0", size = 14082705 },
    { url = "https://files.pythonhosted.org/packages/ac/b6/26108cf2cfa5c7e03fb969b595c93131eab4a399762b51ce9ebec2332e80/numpy-2.1.3-cp312-cp312-win32.whl", hash = "sha256:e6988e90fcf617da2b5c78902fe8e668361b43b4fe26dbf2d7b0f8034d4cafb9", size = 6239077 },
    { url = "https://files.pythonhosted.org/packages/a6/84/fa11dad3404b7634aaab50733581ce11e5350383311ea7a7010f464c0170/numpy-2.1.3-cp312-cp312-win_amd64.whl", hash = "sha256:0d30c543f02e84e92c4b1f415b7c6b5326cbe45ee7882b6b77db7195fb971e3a", size = 12566858 },
    { url = "https://files.pythonhosted.org/packages/4d/0b/620591441457e25f3404c8057eb924d04f161244cb8a3680d529419aa86e/numpy-2.1.3-cp313-cp313-macosx_10_13_x86_64.whl", hash = "sha256:96fe52fcdb9345b7cd82ecd34547fca4321f7656d500eca497eb7ea5a926692f", size = 20836263 },
    { url = "https://files.pythonhosted.org/packages/45/e1/210b2d8b31ce9119145433e6ea78046e30771de3fe353f313b2778142f34/numpy-2.1.3-cp313-cp313-macosx_11_0_arm64.whl", hash = "sha256:f653490b33e9c3a4c1c01d41bc2aef08f9475af51146e4a7710c450cf9761598", size = 13507771 },
    { url = "https://files.pythonhosted.org/packages/55/44/aa9ee3caee02fa5a45f2c3b95cafe59c44e4b278fbbf895a93e88b308555/numpy-2.1.3-cp313-cp313-macosx_14_0_arm64.whl", hash = "sha256:dc258a761a16daa791081d026f0ed4399b582712e6fc887a95af09df10c5ca57", size = 5075805 },
    { url = "https://files.pythonhosted.org/packages/78/d6/61de6e7e31915ba4d87bbe1ae859e83e6582ea14c6add07c8f7eefd8488f/numpy-2.1.3-cp313-cp313-macosx_14_0_x86_64.whl", hash = "sha256:016d0f6f5e77b0f0d45d77387ffa4bb89816b57c835580c3ce8e099ef830befe", size = 6608380 },
    { url = "https://files.pythonhosted.org/packages/3e/46/48bdf9b7241e317e6cf94276fe11ba673c06d1fdf115d8b4ebf616affd1a/numpy-2.1.3-cp313-cp313-manylinux_2_17_aarch64.manylinux2014_aarch64.whl", hash = "sha256:c181ba05ce8299c7aa3125c27b9c2167bca4a4445b7ce73d5febc411ca692e43", size = 13602451 },
    { url = "https://files.pythonhosted.org/packages/70/50/73f9a5aa0810cdccda9c1d20be3cbe4a4d6ea6bfd6931464a44c95eef731/numpy-2.1.3-cp313-cp313-manylinux_2_17_x86_64.manylinux2014_x86_64.whl", hash = "sha256:5641516794ca9e5f8a4d17bb45446998c6554704d888f86df9b200e66bdcce56", size = 16039822 },
    { url = "https://files.pythonhosted.org/packages/ad/cd/098bc1d5a5bc5307cfc65ee9369d0ca658ed88fbd7307b0d49fab6ca5fa5/numpy-2.1.3-cp313-cp313-musllinux_1_1_x86_64.whl", hash = "sha256:ea4dedd6e394a9c180b33c2c872b92f7ce0f8e7ad93e9585312b0c5a04777a4a", size = 16411822 },
    { url = "https://files.pythonhosted.org/packages/83/a2/7d4467a2a6d984549053b37945620209e702cf96a8bc658bc04bba13c9e2/numpy-2.1.3-cp313-cp313-musllinux_1_2_aarch64.whl", hash = "sha256:b0df3635b9c8ef48bd3be5f862cf71b0a4716fa0e702155c45067c6b711ddcef", size = 14079598 },
    { url = "https://files.pythonhosted.org/packages/e9/6a/d64514dcecb2ee70bfdfad10c42b76cab657e7ee31944ff7a600f141d9e9/numpy-2.1.3-cp313-cp313-win32.whl", hash = "sha256:50ca6aba6e163363f132b5c101ba078b8cbd3fa92c7865fd7d4d62d9779ac29f", size = 6236021 },
    { url = "https://files.pythonhosted.org/packages/bb/f9/12297ed8d8301a401e7d8eb6b418d32547f1d700ed3c038d325a605421a4/numpy-2.1.3-cp313-cp313-win_amd64.whl", hash = "sha256:747641635d3d44bcb380d950679462fae44f54b131be347d5ec2bce47d3df9ed", size = 12560405 },
    { url = "https://files.pythonhosted.org/packages/a7/45/7f9244cd792e163b334e3a7f02dff1239d2890b6f37ebf9e82cbe17debc0/numpy-2.1.3-cp313-cp313t-macosx_10_13_x86_64.whl", hash = "sha256:996bb9399059c5b82f76b53ff8bb686069c05acc94656bb259b1d63d04a9506f", size = 20859062 },
    { url = "https://files.pythonhosted.org/packages/b1/b4/a084218e7e92b506d634105b13e27a3a6645312b93e1c699cc9025adb0e1/numpy-2.1.3-cp313-cp313t-macosx_11_0_arm64.whl", hash = "sha256:45966d859916ad02b779706bb43b954281db43e185015df6eb3323120188f9e4", size = 13515839 },
    { url = "https://files.pythonhosted.org/packages/27/45/58ed3f88028dcf80e6ea580311dc3edefdd94248f5770deb980500ef85dd/numpy-2.1.3-cp313-cp313t-macosx_14_0_arm64.whl", hash = "sha256:baed7e8d7481bfe0874b566850cb0b85243e982388b7b23348c6db2ee2b2ae8e", size = 5116031 },
    { url = "https://files.pythonhosted.org/packages/37/a8/eb689432eb977d83229094b58b0f53249d2209742f7de529c49d61a124a0/numpy-2.1.3-cp313-cp313t-macosx_14_0_x86_64.whl", hash = "sha256:a9f7f672a3388133335589cfca93ed468509cb7b93ba3105fce780d04a6576a0", size = 6629977 },
    { url = "https://files.pythonhosted.org/packages/42/a3/5355ad51ac73c23334c7caaed01adadfda49544f646fcbfbb4331deb267b/numpy-2.1.3-cp313-cp313t-manylinux_2_17_aarch64.manylinux2014_aarch64.whl", hash = "sha256:d7aac50327da5d208db2eec22eb11e491e3fe13d22653dce51b0f4109101b408", size = 13575951 },
    { url = "https://files.pythonhosted.org/packages/c4/70/ea9646d203104e647988cb7d7279f135257a6b7e3354ea6c56f8bafdb095/numpy-2.1.3-cp313-cp313t-manylinux_2_17_x86_64.manylinux2014_x86_64.whl", hash = "sha256:4394bc0dbd074b7f9b52024832d16e019decebf86caf909d94f6b3f77a8ee3b6", size = 16022655 },
    { url = "https://files.pythonhosted.org/packages/14/ce/7fc0612903e91ff9d0b3f2eda4e18ef9904814afcae5b0f08edb7f637883/numpy-2.1.3-cp313-cp313t-musllinux_1_1_x86_64.whl", hash = "sha256:50d18c4358a0a8a53f12a8ba9d772ab2d460321e6a93d6064fc22443d189853f", size = 16399902 },
    { url = "https://files.pythonhosted.org/packages/ef/62/1d3204313357591c913c32132a28f09a26357e33ea3c4e2fe81269e0dca1/numpy-2.1.3-cp313-cp313t-musllinux_1_2_aarch64.whl", hash = "sha256:14e253bd43fc6b37af4921b10f6add6925878a42a0c5fe83daee390bca80bc17", size = 14067180 },
    { url = "https://files.pythonhosted.org/packages/24/d7/78a40ed1d80e23a774cb8a34ae8a9493ba1b4271dde96e56ccdbab1620ef/numpy-2.1.3-cp313-cp313t-win32.whl", hash = "sha256:08788d27a5fd867a663f6fc753fd7c3ad7e92747efc73c53bca2f19f8bc06f48", size = 6291907 },
    { url = "https://files.pythonhosted.org/packages/86/09/a5ab407bd7f5f5599e6a9261f964ace03a73e7c6928de906981c31c38082/numpy-2.1.3-cp313-cp313t-win_amd64.whl", hash = "sha256:2564fbdf2b99b3f815f2107c1bbc93e2de8ee655a69c261363a1172a79a257d4", size = 12644098 },
]

[[package]]
name = "nvidia-cublas-cu12"
version = "12.4.5.8"
source = { registry = "https://pypi.org/simple" }
wheels = [
    { url = "https://files.pythonhosted.org/packages/7f/7f/7fbae15a3982dc9595e49ce0f19332423b260045d0a6afe93cdbe2f1f624/nvidia_cublas_cu12-12.4.5.8-py3-none-manylinux2014_aarch64.whl", hash = "sha256:0f8aa1706812e00b9f19dfe0cdb3999b092ccb8ca168c0db5b8ea712456fd9b3", size = 363333771 },
    { url = "https://files.pythonhosted.org/packages/ae/71/1c91302526c45ab494c23f61c7a84aa568b8c1f9d196efa5993957faf906/nvidia_cublas_cu12-12.4.5.8-py3-none-manylinux2014_x86_64.whl", hash = "sha256:2fc8da60df463fdefa81e323eef2e36489e1c94335b5358bcb38360adf75ac9b", size = 363438805 },
]

[[package]]
name = "nvidia-cuda-cupti-cu12"
version = "12.4.127"
source = { registry = "https://pypi.org/simple" }
wheels = [
    { url = "https://files.pythonhosted.org/packages/93/b5/9fb3d00386d3361b03874246190dfec7b206fd74e6e287b26a8fcb359d95/nvidia_cuda_cupti_cu12-12.4.127-py3-none-manylinux2014_aarch64.whl", hash = "sha256:79279b35cf6f91da114182a5ce1864997fd52294a87a16179ce275773799458a", size = 12354556 },
    { url = "https://files.pythonhosted.org/packages/67/42/f4f60238e8194a3106d06a058d494b18e006c10bb2b915655bd9f6ea4cb1/nvidia_cuda_cupti_cu12-12.4.127-py3-none-manylinux2014_x86_64.whl", hash = "sha256:9dec60f5ac126f7bb551c055072b69d85392b13311fcc1bcda2202d172df30fb", size = 13813957 },
]

[[package]]
name = "nvidia-cuda-nvrtc-cu12"
version = "12.4.127"
source = { registry = "https://pypi.org/simple" }
wheels = [
    { url = "https://files.pythonhosted.org/packages/77/aa/083b01c427e963ad0b314040565ea396f914349914c298556484f799e61b/nvidia_cuda_nvrtc_cu12-12.4.127-py3-none-manylinux2014_aarch64.whl", hash = "sha256:0eedf14185e04b76aa05b1fea04133e59f465b6f960c0cbf4e37c3cb6b0ea198", size = 24133372 },
    { url = "https://files.pythonhosted.org/packages/2c/14/91ae57cd4db3f9ef7aa99f4019cfa8d54cb4caa7e00975df6467e9725a9f/nvidia_cuda_nvrtc_cu12-12.4.127-py3-none-manylinux2014_x86_64.whl", hash = "sha256:a178759ebb095827bd30ef56598ec182b85547f1508941a3d560eb7ea1fbf338", size = 24640306 },
]

[[package]]
name = "nvidia-cuda-runtime-cu12"
version = "12.4.127"
source = { registry = "https://pypi.org/simple" }
wheels = [
    { url = "https://files.pythonhosted.org/packages/a1/aa/b656d755f474e2084971e9a297def515938d56b466ab39624012070cb773/nvidia_cuda_runtime_cu12-12.4.127-py3-none-manylinux2014_aarch64.whl", hash = "sha256:961fe0e2e716a2a1d967aab7caee97512f71767f852f67432d572e36cb3a11f3", size = 894177 },
    { url = "https://files.pythonhosted.org/packages/ea/27/1795d86fe88ef397885f2e580ac37628ed058a92ed2c39dc8eac3adf0619/nvidia_cuda_runtime_cu12-12.4.127-py3-none-manylinux2014_x86_64.whl", hash = "sha256:64403288fa2136ee8e467cdc9c9427e0434110899d07c779f25b5c068934faa5", size = 883737 },
]

[[package]]
name = "nvidia-cudnn-cu12"
version = "9.1.0.70"
source = { registry = "https://pypi.org/simple" }
dependencies = [
    { name = "nvidia-cublas-cu12", marker = "(platform_machine != 'aarch64' and platform_system != 'Darwin') or (platform_system != 'Darwin' and platform_system != 'Linux')" },
]
wheels = [
    { url = "https://files.pythonhosted.org/packages/9f/fd/713452cd72343f682b1c7b9321e23829f00b842ceaedcda96e742ea0b0b3/nvidia_cudnn_cu12-9.1.0.70-py3-none-manylinux2014_x86_64.whl", hash = "sha256:165764f44ef8c61fcdfdfdbe769d687e06374059fbb388b6c89ecb0e28793a6f", size = 664752741 },
]

[[package]]
name = "nvidia-cufft-cu12"
version = "11.2.1.3"
source = { registry = "https://pypi.org/simple" }
dependencies = [
    { name = "nvidia-nvjitlink-cu12", marker = "(platform_machine != 'aarch64' and platform_system != 'Darwin') or (platform_system != 'Darwin' and platform_system != 'Linux')" },
]
wheels = [
    { url = "https://files.pythonhosted.org/packages/7a/8a/0e728f749baca3fbeffad762738276e5df60851958be7783af121a7221e7/nvidia_cufft_cu12-11.2.1.3-py3-none-manylinux2014_aarch64.whl", hash = "sha256:5dad8008fc7f92f5ddfa2101430917ce2ffacd86824914c82e28990ad7f00399", size = 211422548 },
    { url = "https://files.pythonhosted.org/packages/27/94/3266821f65b92b3138631e9c8e7fe1fb513804ac934485a8d05776e1dd43/nvidia_cufft_cu12-11.2.1.3-py3-none-manylinux2014_x86_64.whl", hash = "sha256:f083fc24912aa410be21fa16d157fed2055dab1cc4b6934a0e03cba69eb242b9", size = 211459117 },
]

[[package]]
name = "nvidia-curand-cu12"
version = "10.3.5.147"
source = { registry = "https://pypi.org/simple" }
wheels = [
    { url = "https://files.pythonhosted.org/packages/80/9c/a79180e4d70995fdf030c6946991d0171555c6edf95c265c6b2bf7011112/nvidia_curand_cu12-10.3.5.147-py3-none-manylinux2014_aarch64.whl", hash = "sha256:1f173f09e3e3c76ab084aba0de819c49e56614feae5c12f69883f4ae9bb5fad9", size = 56314811 },
    { url = "https://files.pythonhosted.org/packages/8a/6d/44ad094874c6f1b9c654f8ed939590bdc408349f137f9b98a3a23ccec411/nvidia_curand_cu12-10.3.5.147-py3-none-manylinux2014_x86_64.whl", hash = "sha256:a88f583d4e0bb643c49743469964103aa59f7f708d862c3ddb0fc07f851e3b8b", size = 56305206 },
]

[[package]]
name = "nvidia-cusolver-cu12"
version = "11.6.1.9"
source = { registry = "https://pypi.org/simple" }
dependencies = [
    { name = "nvidia-cublas-cu12", marker = "(platform_machine != 'aarch64' and platform_system != 'Darwin') or (platform_system != 'Darwin' and platform_system != 'Linux')" },
    { name = "nvidia-cusparse-cu12", marker = "(platform_machine != 'aarch64' and platform_system != 'Darwin') or (platform_system != 'Darwin' and platform_system != 'Linux')" },
    { name = "nvidia-nvjitlink-cu12", marker = "(platform_machine != 'aarch64' and platform_system != 'Darwin') or (platform_system != 'Darwin' and platform_system != 'Linux')" },
]
wheels = [
    { url = "https://files.pythonhosted.org/packages/46/6b/a5c33cf16af09166845345275c34ad2190944bcc6026797a39f8e0a282e0/nvidia_cusolver_cu12-11.6.1.9-py3-none-manylinux2014_aarch64.whl", hash = "sha256:d338f155f174f90724bbde3758b7ac375a70ce8e706d70b018dd3375545fc84e", size = 127634111 },
    { url = "https://files.pythonhosted.org/packages/3a/e1/5b9089a4b2a4790dfdea8b3a006052cfecff58139d5a4e34cb1a51df8d6f/nvidia_cusolver_cu12-11.6.1.9-py3-none-manylinux2014_x86_64.whl", hash = "sha256:19e33fa442bcfd085b3086c4ebf7e8debc07cfe01e11513cc6d332fd918ac260", size = 127936057 },
]

[[package]]
name = "nvidia-cusparse-cu12"
version = "12.3.1.170"
source = { registry = "https://pypi.org/simple" }
dependencies = [
    { name = "nvidia-nvjitlink-cu12", marker = "(platform_machine != 'aarch64' and platform_system != 'Darwin') or (platform_system != 'Darwin' and platform_system != 'Linux')" },
]
wheels = [
    { url = "https://files.pythonhosted.org/packages/96/a9/c0d2f83a53d40a4a41be14cea6a0bf9e668ffcf8b004bd65633f433050c0/nvidia_cusparse_cu12-12.3.1.170-py3-none-manylinux2014_aarch64.whl", hash = "sha256:9d32f62896231ebe0480efd8a7f702e143c98cfaa0e8a76df3386c1ba2b54df3", size = 207381987 },
    { url = "https://files.pythonhosted.org/packages/db/f7/97a9ea26ed4bbbfc2d470994b8b4f338ef663be97b8f677519ac195e113d/nvidia_cusparse_cu12-12.3.1.170-py3-none-manylinux2014_x86_64.whl", hash = "sha256:ea4f11a2904e2a8dc4b1833cc1b5181cde564edd0d5cd33e3c168eff2d1863f1", size = 207454763 },
]

[[package]]
name = "nvidia-nccl-cu12"
version = "2.21.5"
source = { registry = "https://pypi.org/simple" }
wheels = [
    { url = "https://files.pythonhosted.org/packages/df/99/12cd266d6233f47d00daf3a72739872bdc10267d0383508b0b9c84a18bb6/nvidia_nccl_cu12-2.21.5-py3-none-manylinux2014_x86_64.whl", hash = "sha256:8579076d30a8c24988834445f8d633c697d42397e92ffc3f63fa26766d25e0a0", size = 188654414 },
]

[[package]]
name = "nvidia-nvjitlink-cu12"
version = "12.4.127"
source = { registry = "https://pypi.org/simple" }
wheels = [
    { url = "https://files.pythonhosted.org/packages/02/45/239d52c05074898a80a900f49b1615d81c07fceadd5ad6c4f86a987c0bc4/nvidia_nvjitlink_cu12-12.4.127-py3-none-manylinux2014_aarch64.whl", hash = "sha256:4abe7fef64914ccfa909bc2ba39739670ecc9e820c83ccc7a6ed414122599b83", size = 20552510 },
    { url = "https://files.pythonhosted.org/packages/ff/ff/847841bacfbefc97a00036e0fce5a0f086b640756dc38caea5e1bb002655/nvidia_nvjitlink_cu12-12.4.127-py3-none-manylinux2014_x86_64.whl", hash = "sha256:06b3b9b25bf3f8af351d664978ca26a16d2c5127dbd53c0497e28d1fb9611d57", size = 21066810 },
]

[[package]]
name = "nvidia-nvtx-cu12"
version = "12.4.127"
source = { registry = "https://pypi.org/simple" }
wheels = [
    { url = "https://files.pythonhosted.org/packages/06/39/471f581edbb7804b39e8063d92fc8305bdc7a80ae5c07dbe6ea5c50d14a5/nvidia_nvtx_cu12-12.4.127-py3-none-manylinux2014_aarch64.whl", hash = "sha256:7959ad635db13edf4fc65c06a6e9f9e55fc2f92596db928d169c0bb031e88ef3", size = 100417 },
    { url = "https://files.pythonhosted.org/packages/87/20/199b8713428322a2f22b722c62b8cc278cc53dffa9705d744484b5035ee9/nvidia_nvtx_cu12-12.4.127-py3-none-manylinux2014_x86_64.whl", hash = "sha256:781e950d9b9f60d8241ccea575b32f5105a5baf4c2351cab5256a24869f12a1a", size = 99144 },
]

[[package]]
name = "opencv-python"
version = "4.10.0.84"
source = { registry = "https://pypi.org/simple" }
dependencies = [
    { name = "numpy", marker = "python_full_version >= '3.12'" },
]
sdist = { url = "https://files.pythonhosted.org/packages/4a/e7/b70a2d9ab205110d715906fc8ec83fbb00404aeb3a37a0654fdb68eb0c8c/opencv-python-4.10.0.84.tar.gz", hash = "sha256:72d234e4582e9658ffea8e9cae5b63d488ad06994ef12d81dc303b17472f3526", size = 95103981 }
wheels = [
    { url = "https://files.pythonhosted.org/packages/66/82/564168a349148298aca281e342551404ef5521f33fba17b388ead0a84dc5/opencv_python-4.10.0.84-cp37-abi3-macosx_11_0_arm64.whl", hash = "sha256:fc182f8f4cda51b45f01c64e4cbedfc2f00aff799debebc305d8d0210c43f251", size = 54835524 },
    { url = "https://files.pythonhosted.org/packages/64/4a/016cda9ad7cf18c58ba074628a4eaae8aa55f3fd06a266398cef8831a5b9/opencv_python-4.10.0.84-cp37-abi3-macosx_12_0_x86_64.whl", hash = "sha256:71e575744f1d23f79741450254660442785f45a0797212852ee5199ef12eed98", size = 56475426 },
    { url = "https://files.pythonhosted.org/packages/81/e4/7a987ebecfe5ceaf32db413b67ff18eb3092c598408862fff4d7cc3fd19b/opencv_python-4.10.0.84-cp37-abi3-manylinux_2_17_aarch64.manylinux2014_aarch64.whl", hash = "sha256:09a332b50488e2dda866a6c5573ee192fe3583239fb26ff2f7f9ceb0bc119ea6", size = 41746971 },
    { url = "https://files.pythonhosted.org/packages/3f/a4/d2537f47fd7fcfba966bd806e3ec18e7ee1681056d4b0a9c8d983983e4d5/opencv_python-4.10.0.84-cp37-abi3-manylinux_2_17_x86_64.manylinux2014_x86_64.whl", hash = "sha256:9ace140fc6d647fbe1c692bcb2abce768973491222c067c131d80957c595b71f", size = 62548253 },
    { url = "https://files.pythonhosted.org/packages/1e/39/bbf57e7b9dab623e8773f6ff36385456b7ae7fa9357a5e53db732c347eac/opencv_python-4.10.0.84-cp37-abi3-win32.whl", hash = "sha256:2db02bb7e50b703f0a2d50c50ced72e95c574e1e5a0bb35a8a86d0b35c98c236", size = 28737688 },
    { url = "https://files.pythonhosted.org/packages/ec/6c/fab8113424af5049f85717e8e527ca3773299a3c6b02506e66436e19874f/opencv_python-4.10.0.84-cp37-abi3-win_amd64.whl", hash = "sha256:32dbbd94c26f611dc5cc6979e6b7aa1f55a64d6b463cc1dcd3c95505a63e48fe", size = 38842521 },
]

[[package]]
name = "packaging"
version = "24.2"
source = { registry = "https://pypi.org/simple" }
sdist = { url = "https://files.pythonhosted.org/packages/d0/63/68dbb6eb2de9cb10ee4c9c14a0148804425e13c4fb20d61cce69f53106da/packaging-24.2.tar.gz", hash = "sha256:c228a6dc5e932d346bc5739379109d49e8853dd8223571c7c5b55260edc0b97f", size = 163950 }
wheels = [
    { url = "https://files.pythonhosted.org/packages/88/ef/eb23f262cca3c0c4eb7ab1933c3b1f03d021f2c48f54763065b6f0e321be/packaging-24.2-py3-none-any.whl", hash = "sha256:09abb1bccd265c01f4a3aa3f7a7db064b36514d2cba19a2f694fe6150451a759", size = 65451 },
]

[[package]]
name = "pandas"
version = "2.2.3"
source = { registry = "https://pypi.org/simple" }
dependencies = [
    { name = "numpy", marker = "python_full_version >= '3.12'" },
<<<<<<< HEAD
    { name = "python-dateutil" },
    { name = "pytz" },
    { name = "tzdata" },
=======
    { name = "python-dateutil", marker = "python_full_version >= '3.12'" },
    { name = "pytz", marker = "python_full_version >= '3.12'" },
    { name = "tzdata", marker = "python_full_version >= '3.12'" },
>>>>>>> 5b26523b
]
sdist = { url = "https://files.pythonhosted.org/packages/9c/d6/9f8431bacc2e19dca897724cd097b1bb224a6ad5433784a44b587c7c13af/pandas-2.2.3.tar.gz", hash = "sha256:4f18ba62b61d7e192368b84517265a99b4d7ee8912f8708660fb4a366cc82667", size = 4399213 }
wheels = [
    { url = "https://files.pythonhosted.org/packages/17/a3/fb2734118db0af37ea7433f57f722c0a56687e14b14690edff0cdb4b7e58/pandas-2.2.3-cp312-cp312-macosx_10_9_x86_64.whl", hash = "sha256:b1d432e8d08679a40e2a6d8b2f9770a5c21793a6f9f47fdd52c5ce1948a5a8a9", size = 12529893 },
    { url = "https://files.pythonhosted.org/packages/e1/0c/ad295fd74bfac85358fd579e271cded3ac969de81f62dd0142c426b9da91/pandas-2.2.3-cp312-cp312-macosx_11_0_arm64.whl", hash = "sha256:a5a1595fe639f5988ba6a8e5bc9649af3baf26df3998a0abe56c02609392e0a4", size = 11363475 },
    { url = "https://files.pythonhosted.org/packages/c6/2a/4bba3f03f7d07207481fed47f5b35f556c7441acddc368ec43d6643c5777/pandas-2.2.3-cp312-cp312-manylinux2014_aarch64.manylinux_2_17_aarch64.whl", hash = "sha256:5de54125a92bb4d1c051c0659e6fcb75256bf799a732a87184e5ea503965bce3", size = 15188645 },
    { url = "https://files.pythonhosted.org/packages/38/f8/d8fddee9ed0d0c0f4a2132c1dfcf0e3e53265055da8df952a53e7eaf178c/pandas-2.2.3-cp312-cp312-manylinux_2_17_x86_64.manylinux2014_x86_64.whl", hash = "sha256:fffb8ae78d8af97f849404f21411c95062db1496aeb3e56f146f0355c9989319", size = 12739445 },
    { url = "https://files.pythonhosted.org/packages/20/e8/45a05d9c39d2cea61ab175dbe6a2de1d05b679e8de2011da4ee190d7e748/pandas-2.2.3-cp312-cp312-musllinux_1_2_aarch64.whl", hash = "sha256:6dfcb5ee8d4d50c06a51c2fffa6cff6272098ad6540aed1a76d15fb9318194d8", size = 16359235 },
    { url = "https://files.pythonhosted.org/packages/1d/99/617d07a6a5e429ff90c90da64d428516605a1ec7d7bea494235e1c3882de/pandas-2.2.3-cp312-cp312-musllinux_1_2_x86_64.whl", hash = "sha256:062309c1b9ea12a50e8ce661145c6aab431b1e99530d3cd60640e255778bd43a", size = 14056756 },
    { url = "https://files.pythonhosted.org/packages/29/d4/1244ab8edf173a10fd601f7e13b9566c1b525c4f365d6bee918e68381889/pandas-2.2.3-cp312-cp312-win_amd64.whl", hash = "sha256:59ef3764d0fe818125a5097d2ae867ca3fa64df032331b7e0917cf5d7bf66b13", size = 11504248 },
    { url = "https://files.pythonhosted.org/packages/64/22/3b8f4e0ed70644e85cfdcd57454686b9057c6c38d2f74fe4b8bc2527214a/pandas-2.2.3-cp313-cp313-macosx_10_13_x86_64.whl", hash = "sha256:f00d1345d84d8c86a63e476bb4955e46458b304b9575dcf71102b5c705320015", size = 12477643 },
    { url = "https://files.pythonhosted.org/packages/e4/93/b3f5d1838500e22c8d793625da672f3eec046b1a99257666c94446969282/pandas-2.2.3-cp313-cp313-macosx_11_0_arm64.whl", hash = "sha256:3508d914817e153ad359d7e069d752cdd736a247c322d932eb89e6bc84217f28", size = 11281573 },
    { url = "https://files.pythonhosted.org/packages/f5/94/6c79b07f0e5aab1dcfa35a75f4817f5c4f677931d4234afcd75f0e6a66ca/pandas-2.2.3-cp313-cp313-manylinux2014_aarch64.manylinux_2_17_aarch64.whl", hash = "sha256:22a9d949bfc9a502d320aa04e5d02feab689d61da4e7764b62c30b991c42c5f0", size = 15196085 },
    { url = "https://files.pythonhosted.org/packages/e8/31/aa8da88ca0eadbabd0a639788a6da13bb2ff6edbbb9f29aa786450a30a91/pandas-2.2.3-cp313-cp313-manylinux_2_17_x86_64.manylinux2014_x86_64.whl", hash = "sha256:f3a255b2c19987fbbe62a9dfd6cff7ff2aa9ccab3fc75218fd4b7530f01efa24", size = 12711809 },
    { url = "https://files.pythonhosted.org/packages/ee/7c/c6dbdb0cb2a4344cacfb8de1c5808ca885b2e4dcfde8008266608f9372af/pandas-2.2.3-cp313-cp313-musllinux_1_2_aarch64.whl", hash = "sha256:800250ecdadb6d9c78eae4990da62743b857b470883fa27f652db8bdde7f6659", size = 16356316 },
    { url = "https://files.pythonhosted.org/packages/57/b7/8b757e7d92023b832869fa8881a992696a0bfe2e26f72c9ae9f255988d42/pandas-2.2.3-cp313-cp313-musllinux_1_2_x86_64.whl", hash = "sha256:6374c452ff3ec675a8f46fd9ab25c4ad0ba590b71cf0656f8b6daa5202bca3fb", size = 14022055 },
    { url = "https://files.pythonhosted.org/packages/3b/bc/4b18e2b8c002572c5a441a64826252ce5da2aa738855747247a971988043/pandas-2.2.3-cp313-cp313-win_amd64.whl", hash = "sha256:61c5ad4043f791b61dd4752191d9f07f0ae412515d59ba8f005832a532f8736d", size = 11481175 },
    { url = "https://files.pythonhosted.org/packages/76/a3/a5d88146815e972d40d19247b2c162e88213ef51c7c25993942c39dbf41d/pandas-2.2.3-cp313-cp313t-macosx_10_13_x86_64.whl", hash = "sha256:3b71f27954685ee685317063bf13c7709a7ba74fc996b84fc6821c59b0f06468", size = 12615650 },
    { url = "https://files.pythonhosted.org/packages/9c/8c/f0fd18f6140ddafc0c24122c8a964e48294acc579d47def376fef12bcb4a/pandas-2.2.3-cp313-cp313t-macosx_11_0_arm64.whl", hash = "sha256:38cf8125c40dae9d5acc10fa66af8ea6fdf760b2714ee482ca691fc66e6fcb18", size = 11290177 },
    { url = "https://files.pythonhosted.org/packages/ed/f9/e995754eab9c0f14c6777401f7eece0943840b7a9fc932221c19d1abee9f/pandas-2.2.3-cp313-cp313t-manylinux2014_aarch64.manylinux_2_17_aarch64.whl", hash = "sha256:ba96630bc17c875161df3818780af30e43be9b166ce51c9a18c1feae342906c2", size = 14651526 },
    { url = "https://files.pythonhosted.org/packages/25/b0/98d6ae2e1abac4f35230aa756005e8654649d305df9a28b16b9ae4353bff/pandas-2.2.3-cp313-cp313t-manylinux_2_17_x86_64.manylinux2014_x86_64.whl", hash = "sha256:1db71525a1538b30142094edb9adc10be3f3e176748cd7acc2240c2f2e5aa3a4", size = 11871013 },
    { url = "https://files.pythonhosted.org/packages/cc/57/0f72a10f9db6a4628744c8e8f0df4e6e21de01212c7c981d31e50ffc8328/pandas-2.2.3-cp313-cp313t-musllinux_1_2_aarch64.whl", hash = "sha256:15c0e1e02e93116177d29ff83e8b1619c93ddc9c49083f237d4312337a61165d", size = 15711620 },
    { url = "https://files.pythonhosted.org/packages/ab/5f/b38085618b950b79d2d9164a711c52b10aefc0ae6833b96f626b7021b2ed/pandas-2.2.3-cp313-cp313t-musllinux_1_2_x86_64.whl", hash = "sha256:ad5b65698ab28ed8d7f18790a0dc58005c7629f227be9ecc1072aa74c0c1d43a", size = 13098436 },
]

[[package]]
name = "pathspec"
version = "0.12.1"
source = { registry = "https://pypi.org/simple" }
sdist = { url = "https://files.pythonhosted.org/packages/ca/bc/f35b8446f4531a7cb215605d100cd88b7ac6f44ab3fc94870c120ab3adbf/pathspec-0.12.1.tar.gz", hash = "sha256:a482d51503a1ab33b1c67a6c3813a26953dbdc71c31dacaef9a838c4e29f5712", size = 51043 }
wheels = [
    { url = "https://files.pythonhosted.org/packages/cc/20/ff623b09d963f88bfde16306a54e12ee5ea43e9b597108672ff3a408aad6/pathspec-0.12.1-py3-none-any.whl", hash = "sha256:a0d503e138a4c123b27490a4f7beda6a01c6f288df0e4a8b79c7eb0dc7b4cc08", size = 31191 },
]

[[package]]
name = "pillow"
version = "11.0.0"
source = { registry = "https://pypi.org/simple" }
sdist = { url = "https://files.pythonhosted.org/packages/a5/26/0d95c04c868f6bdb0c447e3ee2de5564411845e36a858cfd63766bc7b563/pillow-11.0.0.tar.gz", hash = "sha256:72bacbaf24ac003fea9bff9837d1eedb6088758d41e100c1552930151f677739", size = 46737780 }
wheels = [
    { url = "https://files.pythonhosted.org/packages/1c/a3/26e606ff0b2daaf120543e537311fa3ae2eb6bf061490e4fea51771540be/pillow-11.0.0-cp312-cp312-macosx_10_13_x86_64.whl", hash = "sha256:d2c0a187a92a1cb5ef2c8ed5412dd8d4334272617f532d4ad4de31e0495bd923", size = 3147642 },
    { url = "https://files.pythonhosted.org/packages/4f/d5/1caabedd8863526a6cfa44ee7a833bd97f945dc1d56824d6d76e11731939/pillow-11.0.0-cp312-cp312-macosx_11_0_arm64.whl", hash = "sha256:084a07ef0821cfe4858fe86652fffac8e187b6ae677e9906e192aafcc1b69903", size = 2978999 },
    { url = "https://files.pythonhosted.org/packages/d9/ff/5a45000826a1aa1ac6874b3ec5a856474821a1b59d838c4f6ce2ee518fe9/pillow-11.0.0-cp312-cp312-manylinux_2_17_aarch64.manylinux2014_aarch64.whl", hash = "sha256:8069c5179902dcdce0be9bfc8235347fdbac249d23bd90514b7a47a72d9fecf4", size = 4196794 },
    { url = "https://files.pythonhosted.org/packages/9d/21/84c9f287d17180f26263b5f5c8fb201de0f88b1afddf8a2597a5c9fe787f/pillow-11.0.0-cp312-cp312-manylinux_2_17_x86_64.manylinux2014_x86_64.whl", hash = "sha256:f02541ef64077f22bf4924f225c0fd1248c168f86e4b7abdedd87d6ebaceab0f", size = 4300762 },
    { url = "https://files.pythonhosted.org/packages/84/39/63fb87cd07cc541438b448b1fed467c4d687ad18aa786a7f8e67b255d1aa/pillow-11.0.0-cp312-cp312-manylinux_2_28_aarch64.whl", hash = "sha256:fcb4621042ac4b7865c179bb972ed0da0218a076dc1820ffc48b1d74c1e37fe9", size = 4210468 },
    { url = "https://files.pythonhosted.org/packages/7f/42/6e0f2c2d5c60f499aa29be14f860dd4539de322cd8fb84ee01553493fb4d/pillow-11.0.0-cp312-cp312-manylinux_2_28_x86_64.whl", hash = "sha256:00177a63030d612148e659b55ba99527803288cea7c75fb05766ab7981a8c1b7", size = 4381824 },
    { url = "https://files.pythonhosted.org/packages/31/69/1ef0fb9d2f8d2d114db982b78ca4eeb9db9a29f7477821e160b8c1253f67/pillow-11.0.0-cp312-cp312-musllinux_1_2_aarch64.whl", hash = "sha256:8853a3bf12afddfdf15f57c4b02d7ded92c7a75a5d7331d19f4f9572a89c17e6", size = 4296436 },
    { url = "https://files.pythonhosted.org/packages/44/ea/dad2818c675c44f6012289a7c4f46068c548768bc6c7f4e8c4ae5bbbc811/pillow-11.0.0-cp312-cp312-musllinux_1_2_x86_64.whl", hash = "sha256:3107c66e43bda25359d5ef446f59c497de2b5ed4c7fdba0894f8d6cf3822dafc", size = 4429714 },
    { url = "https://files.pythonhosted.org/packages/af/3a/da80224a6eb15bba7a0dcb2346e2b686bb9bf98378c0b4353cd88e62b171/pillow-11.0.0-cp312-cp312-win32.whl", hash = "sha256:86510e3f5eca0ab87429dd77fafc04693195eec7fd6a137c389c3eeb4cfb77c6", size = 2249631 },
    { url = "https://files.pythonhosted.org/packages/57/97/73f756c338c1d86bb802ee88c3cab015ad7ce4b838f8a24f16b676b1ac7c/pillow-11.0.0-cp312-cp312-win_amd64.whl", hash = "sha256:8ec4a89295cd6cd4d1058a5e6aec6bf51e0eaaf9714774e1bfac7cfc9051db47", size = 2567533 },
    { url = "https://files.pythonhosted.org/packages/0b/30/2b61876e2722374558b871dfbfcbe4e406626d63f4f6ed92e9c8e24cac37/pillow-11.0.0-cp312-cp312-win_arm64.whl", hash = "sha256:27a7860107500d813fcd203b4ea19b04babe79448268403172782754870dac25", size = 2254890 },
    { url = "https://files.pythonhosted.org/packages/63/24/e2e15e392d00fcf4215907465d8ec2a2f23bcec1481a8ebe4ae760459995/pillow-11.0.0-cp313-cp313-macosx_10_13_x86_64.whl", hash = "sha256:bcd1fb5bb7b07f64c15618c89efcc2cfa3e95f0e3bcdbaf4642509de1942a699", size = 3147300 },
    { url = "https://files.pythonhosted.org/packages/43/72/92ad4afaa2afc233dc44184adff289c2e77e8cd916b3ddb72ac69495bda3/pillow-11.0.0-cp313-cp313-macosx_11_0_arm64.whl", hash = "sha256:0e038b0745997c7dcaae350d35859c9715c71e92ffb7e0f4a8e8a16732150f38", size = 2978742 },
    { url = "https://files.pythonhosted.org/packages/9e/da/c8d69c5bc85d72a8523fe862f05ababdc52c0a755cfe3d362656bb86552b/pillow-11.0.0-cp313-cp313-manylinux_2_17_aarch64.manylinux2014_aarch64.whl", hash = "sha256:0ae08bd8ffc41aebf578c2af2f9d8749d91f448b3bfd41d7d9ff573d74f2a6b2", size = 4194349 },
    { url = "https://files.pythonhosted.org/packages/cd/e8/686d0caeed6b998351d57796496a70185376ed9c8ec7d99e1d19ad591fc6/pillow-11.0.0-cp313-cp313-manylinux_2_17_x86_64.manylinux2014_x86_64.whl", hash = "sha256:d69bfd8ec3219ae71bcde1f942b728903cad25fafe3100ba2258b973bd2bc1b2", size = 4298714 },
    { url = "https://files.pythonhosted.org/packages/ec/da/430015cec620d622f06854be67fd2f6721f52fc17fca8ac34b32e2d60739/pillow-11.0.0-cp313-cp313-manylinux_2_28_aarch64.whl", hash = "sha256:61b887f9ddba63ddf62fd02a3ba7add935d053b6dd7d58998c630e6dbade8527", size = 4208514 },
    { url = "https://files.pythonhosted.org/packages/44/ae/7e4f6662a9b1cb5f92b9cc9cab8321c381ffbee309210940e57432a4063a/pillow-11.0.0-cp313-cp313-manylinux_2_28_x86_64.whl", hash = "sha256:c6a660307ca9d4867caa8d9ca2c2658ab685de83792d1876274991adec7b93fa", size = 4380055 },
    { url = "https://files.pythonhosted.org/packages/74/d5/1a807779ac8a0eeed57f2b92a3c32ea1b696e6140c15bd42eaf908a261cd/pillow-11.0.0-cp313-cp313-musllinux_1_2_aarch64.whl", hash = "sha256:73e3a0200cdda995c7e43dd47436c1548f87a30bb27fb871f352a22ab8dcf45f", size = 4296751 },
    { url = "https://files.pythonhosted.org/packages/38/8c/5fa3385163ee7080bc13026d59656267daaaaf3c728c233d530e2c2757c8/pillow-11.0.0-cp313-cp313-musllinux_1_2_x86_64.whl", hash = "sha256:fba162b8872d30fea8c52b258a542c5dfd7b235fb5cb352240c8d63b414013eb", size = 4430378 },
    { url = "https://files.pythonhosted.org/packages/ca/1d/ad9c14811133977ff87035bf426875b93097fb50af747793f013979facdb/pillow-11.0.0-cp313-cp313-win32.whl", hash = "sha256:f1b82c27e89fffc6da125d5eb0ca6e68017faf5efc078128cfaa42cf5cb38798", size = 2249588 },
    { url = "https://files.pythonhosted.org/packages/fb/01/3755ba287dac715e6afdb333cb1f6d69740a7475220b4637b5ce3d78cec2/pillow-11.0.0-cp313-cp313-win_amd64.whl", hash = "sha256:8ba470552b48e5835f1d23ecb936bb7f71d206f9dfeee64245f30c3270b994de", size = 2567509 },
    { url = "https://files.pythonhosted.org/packages/c0/98/2c7d727079b6be1aba82d195767d35fcc2d32204c7a5820f822df5330152/pillow-11.0.0-cp313-cp313-win_arm64.whl", hash = "sha256:846e193e103b41e984ac921b335df59195356ce3f71dcfd155aa79c603873b84", size = 2254791 },
    { url = "https://files.pythonhosted.org/packages/eb/38/998b04cc6f474e78b563716b20eecf42a2fa16a84589d23c8898e64b0ffd/pillow-11.0.0-cp313-cp313t-macosx_10_13_x86_64.whl", hash = "sha256:4ad70c4214f67d7466bea6a08061eba35c01b1b89eaa098040a35272a8efb22b", size = 3150854 },
    { url = "https://files.pythonhosted.org/packages/13/8e/be23a96292113c6cb26b2aa3c8b3681ec62b44ed5c2bd0b258bd59503d3c/pillow-11.0.0-cp313-cp313t-macosx_11_0_arm64.whl", hash = "sha256:6ec0d5af64f2e3d64a165f490d96368bb5dea8b8f9ad04487f9ab60dc4bb6003", size = 2982369 },
    { url = "https://files.pythonhosted.org/packages/97/8a/3db4eaabb7a2ae8203cd3a332a005e4aba00067fc514aaaf3e9721be31f1/pillow-11.0.0-cp313-cp313t-manylinux_2_17_x86_64.manylinux2014_x86_64.whl", hash = "sha256:c809a70e43c7977c4a42aefd62f0131823ebf7dd73556fa5d5950f5b354087e2", size = 4333703 },
    { url = "https://files.pythonhosted.org/packages/28/ac/629ffc84ff67b9228fe87a97272ab125bbd4dc462745f35f192d37b822f1/pillow-11.0.0-cp313-cp313t-manylinux_2_28_x86_64.whl", hash = "sha256:4b60c9520f7207aaf2e1d94de026682fc227806c6e1f55bba7606d1c94dd623a", size = 4412550 },
    { url = "https://files.pythonhosted.org/packages/d6/07/a505921d36bb2df6868806eaf56ef58699c16c388e378b0dcdb6e5b2fb36/pillow-11.0.0-cp313-cp313t-musllinux_1_2_x86_64.whl", hash = "sha256:1e2688958a840c822279fda0086fec1fdab2f95bf2b717b66871c4ad9859d7e8", size = 4461038 },
    { url = "https://files.pythonhosted.org/packages/d6/b9/fb620dd47fc7cc9678af8f8bd8c772034ca4977237049287e99dda360b66/pillow-11.0.0-cp313-cp313t-win32.whl", hash = "sha256:607bbe123c74e272e381a8d1957083a9463401f7bd01287f50521ecb05a313f8", size = 2253197 },
    { url = "https://files.pythonhosted.org/packages/df/86/25dde85c06c89d7fc5db17940f07aae0a56ac69aa9ccb5eb0f09798862a8/pillow-11.0.0-cp313-cp313t-win_amd64.whl", hash = "sha256:5c39ed17edea3bc69c743a8dd3e9853b7509625c2462532e62baa0732163a904", size = 2572169 },
    { url = "https://files.pythonhosted.org/packages/51/85/9c33f2517add612e17f3381aee7c4072779130c634921a756c97bc29fb49/pillow-11.0.0-cp313-cp313t-win_arm64.whl", hash = "sha256:75acbbeb05b86bc53cbe7b7e6fe00fbcf82ad7c684b3ad82e3d711da9ba287d3", size = 2256828 },
]

[[package]]
name = "platformdirs"
version = "4.3.6"
source = { registry = "https://pypi.org/simple" }
sdist = { url = "https://files.pythonhosted.org/packages/13/fc/128cc9cb8f03208bdbf93d3aa862e16d376844a14f9a0ce5cf4507372de4/platformdirs-4.3.6.tar.gz", hash = "sha256:357fb2acbc885b0419afd3ce3ed34564c13c9b95c89360cd9563f73aa5e2b907", size = 21302 }
wheels = [
    { url = "https://files.pythonhosted.org/packages/3c/a6/bc1012356d8ece4d66dd75c4b9fc6c1f6650ddd5991e421177d9f8f671be/platformdirs-4.3.6-py3-none-any.whl", hash = "sha256:73e575e1408ab8103900836b97580d5307456908a03e92031bab39e4554cc3fb", size = 18439 },
]

[[package]]
name = "pluggy"
version = "1.5.0"
source = { registry = "https://pypi.org/simple" }
sdist = { url = "https://files.pythonhosted.org/packages/96/2d/02d4312c973c6050a18b314a5ad0b3210edb65a906f868e31c111dede4a6/pluggy-1.5.0.tar.gz", hash = "sha256:2cffa88e94fdc978c4c574f15f9e59b7f4201d439195c3715ca9e2486f1d0cf1", size = 67955 }
wheels = [
    { url = "https://files.pythonhosted.org/packages/88/5f/e351af9a41f866ac3f1fac4ca0613908d9a41741cfcf2228f4ad853b697d/pluggy-1.5.0-py3-none-any.whl", hash = "sha256:44e1ad92c8ca002de6377e165f3e0f1be63266ab4d554740532335b9d75ea669", size = 20556 },
]

[[package]]
name = "pyparsing"
version = "3.2.0"
source = { registry = "https://pypi.org/simple" }
sdist = { url = "https://files.pythonhosted.org/packages/8c/d5/e5aeee5387091148a19e1145f63606619cb5f20b83fccb63efae6474e7b2/pyparsing-3.2.0.tar.gz", hash = "sha256:cbf74e27246d595d9a74b186b810f6fbb86726dbf3b9532efb343f6d7294fe9c", size = 920984 }
wheels = [
    { url = "https://files.pythonhosted.org/packages/be/ec/2eb3cd785efd67806c46c13a17339708ddc346cbb684eade7a6e6f79536a/pyparsing-3.2.0-py3-none-any.whl", hash = "sha256:93d9577b88da0bbea8cc8334ee8b918ed014968fd2ec383e868fb8afb1ccef84", size = 106921 },
]

[[package]]
name = "pytest"
version = "8.3.3"
source = { registry = "https://pypi.org/simple" }
dependencies = [
<<<<<<< HEAD
    { name = "colorama", marker = "sys_platform == 'win32'" },
    { name = "iniconfig" },
    { name = "packaging" },
    { name = "pluggy" },
=======
    { name = "colorama", marker = "python_full_version >= '3.12' and sys_platform == 'win32'" },
    { name = "iniconfig", marker = "python_full_version >= '3.12'" },
    { name = "packaging", marker = "python_full_version >= '3.12'" },
    { name = "pluggy", marker = "python_full_version >= '3.12'" },
>>>>>>> 5b26523b
]
sdist = { url = "https://files.pythonhosted.org/packages/8b/6c/62bbd536103af674e227c41a8f3dcd022d591f6eed5facb5a0f31ee33bbc/pytest-8.3.3.tar.gz", hash = "sha256:70b98107bd648308a7952b06e6ca9a50bc660be218d53c257cc1fc94fda10181", size = 1442487 }
wheels = [
    { url = "https://files.pythonhosted.org/packages/6b/77/7440a06a8ead44c7757a64362dd22df5760f9b12dc5f11b6188cd2fc27a0/pytest-8.3.3-py3-none-any.whl", hash = "sha256:a6853c7375b2663155079443d2e45de913a911a11d669df02a50814944db57b2", size = 342341 },
]

[[package]]
name = "python-dateutil"
version = "2.9.0.post0"
source = { registry = "https://pypi.org/simple" }
dependencies = [
<<<<<<< HEAD
    { name = "six" },
=======
    { name = "six", marker = "python_full_version >= '3.12'" },
>>>>>>> 5b26523b
]
sdist = { url = "https://files.pythonhosted.org/packages/66/c0/0c8b6ad9f17a802ee498c46e004a0eb49bc148f2fd230864601a86dcf6db/python-dateutil-2.9.0.post0.tar.gz", hash = "sha256:37dd54208da7e1cd875388217d5e00ebd4179249f90fb72437e91a35459a0ad3", size = 342432 }
wheels = [
    { url = "https://files.pythonhosted.org/packages/ec/57/56b9bcc3c9c6a792fcbaf139543cee77261f3651ca9da0c93f5c1221264b/python_dateutil-2.9.0.post0-py2.py3-none-any.whl", hash = "sha256:a8b2bc7bffae282281c8140a97d3aa9c14da0b136dfe83f850eea9a5f7470427", size = 229892 },
]

[[package]]
name = "python-dotenv"
version = "1.0.1"
source = { registry = "https://pypi.org/simple" }
sdist = { url = "https://files.pythonhosted.org/packages/bc/57/e84d88dfe0aec03b7a2d4327012c1627ab5f03652216c63d49846d7a6c58/python-dotenv-1.0.1.tar.gz", hash = "sha256:e324ee90a023d808f1959c46bcbc04446a10ced277783dc6ee09987c37ec10ca", size = 39115 }
wheels = [
    { url = "https://files.pythonhosted.org/packages/6a/3e/b68c118422ec867fa7ab88444e1274aa40681c606d59ac27de5a5588f082/python_dotenv-1.0.1-py3-none-any.whl", hash = "sha256:f7b63ef50f1b690dddf550d03497b66d609393b40b564ed0d674909a68ebf16a", size = 19863 },
]

[[package]]
name = "pytz"
version = "2024.2"
source = { registry = "https://pypi.org/simple" }
sdist = { url = "https://files.pythonhosted.org/packages/3a/31/3c70bf7603cc2dca0f19bdc53b4537a797747a58875b552c8c413d963a3f/pytz-2024.2.tar.gz", hash = "sha256:2aa355083c50a0f93fa581709deac0c9ad65cca8a9e9beac660adcbd493c798a", size = 319692 }
wheels = [
    { url = "https://files.pythonhosted.org/packages/11/c3/005fcca25ce078d2cc29fd559379817424e94885510568bc1bc53d7d5846/pytz-2024.2-py2.py3-none-any.whl", hash = "sha256:31c7c1817eb7fae7ca4b8c7ee50c72f93aa2dd863de768e1ef4245d426aa0725", size = 508002 },
]

[[package]]
name = "ruff"
version = "0.7.3"
source = { registry = "https://pypi.org/simple" }
sdist = { url = "https://files.pythonhosted.org/packages/4b/06/09d1276df977eece383d0ed66052fc24ec4550a61f8fbc0a11200e690496/ruff-0.7.3.tar.gz", hash = "sha256:e1d1ba2e40b6e71a61b063354d04be669ab0d39c352461f3d789cac68b54a313", size = 3243664 }
wheels = [
    { url = "https://files.pythonhosted.org/packages/c0/56/933d433c2489e4642487b835f53dd9ff015fb3d8fa459b09bb2ce42d7c4b/ruff-0.7.3-py3-none-linux_armv6l.whl", hash = "sha256:34f2339dc22687ec7e7002792d1f50712bf84a13d5152e75712ac08be565d344", size = 10372090 },
    { url = "https://files.pythonhosted.org/packages/20/ea/1f0a22a6bcdd3fc26c73f63a025d05bd565901b729d56bcb093c722a6c4c/ruff-0.7.3-py3-none-macosx_10_12_x86_64.whl", hash = "sha256:fb397332a1879b9764a3455a0bb1087bda876c2db8aca3a3cbb67b3dbce8cda0", size = 10190037 },
    { url = "https://files.pythonhosted.org/packages/16/74/aca75666e0d481fe394e76a8647c44ea919087748024924baa1a17371e3e/ruff-0.7.3-py3-none-macosx_11_0_arm64.whl", hash = "sha256:37d0b619546103274e7f62643d14e1adcbccb242efda4e4bdb9544d7764782e9", size = 9811998 },
    { url = "https://files.pythonhosted.org/packages/20/a1/cf446a0d7f78ea1f0bd2b9171c11dfe746585c0c4a734b25966121eb4f5d/ruff-0.7.3-py3-none-manylinux_2_17_aarch64.manylinux2014_aarch64.whl", hash = "sha256:5d59f0c3ee4d1a6787614e7135b72e21024875266101142a09a61439cb6e38a5", size = 10620626 },
    { url = "https://files.pythonhosted.org/packages/cd/c1/82b27d09286ae855f5d03b1ad37cf243f21eb0081732d4d7b0d658d439cb/ruff-0.7.3-py3-none-manylinux_2_17_armv7l.manylinux2014_armv7l.whl", hash = "sha256:44eb93c2499a169d49fafd07bc62ac89b1bc800b197e50ff4633aed212569299", size = 10177598 },
    { url = "https://files.pythonhosted.org/packages/b9/42/c0acac22753bf74013d035a5ef6c5c4c40ad4d6686bfb3fda7c6f37d9b37/ruff-0.7.3-py3-none-manylinux_2_17_i686.manylinux2014_i686.whl", hash = "sha256:6d0242ce53f3a576c35ee32d907475a8d569944c0407f91d207c8af5be5dae4e", size = 11171963 },
    { url = "https://files.pythonhosted.org/packages/43/18/bb0befb7fb9121dd9009e6a72eb98e24f1bacb07c6f3ecb55f032ba98aed/ruff-0.7.3-py3-none-manylinux_2_17_ppc64.manylinux2014_ppc64.whl", hash = "sha256:6b6224af8b5e09772c2ecb8dc9f3f344c1aa48201c7f07e7315367f6dd90ac29", size = 11856157 },
    { url = "https://files.pythonhosted.org/packages/5e/91/04e98d7d6e32eca9d1372be595f9abc7b7f048795e32eb2edbd8794d50bd/ruff-0.7.3-py3-none-manylinux_2_17_ppc64le.manylinux2014_ppc64le.whl", hash = "sha256:c50f95a82b94421c964fae4c27c0242890a20fe67d203d127e84fbb8013855f5", size = 11440331 },
    { url = "https://files.pythonhosted.org/packages/f5/dc/3fe99f2ce10b76d389041a1b9f99e7066332e479435d4bebcceea16caff5/ruff-0.7.3-py3-none-manylinux_2_17_s390x.manylinux2014_s390x.whl", hash = "sha256:7f3eff9961b5d2644bcf1616c606e93baa2d6b349e8aa8b035f654df252c8c67", size = 12725354 },
    { url = "https://files.pythonhosted.org/packages/43/7b/1daa712de1c5bc6cbbf9fa60e9c41cc48cda962dc6d2c4f2a224d2c3007e/ruff-0.7.3-py3-none-manylinux_2_17_x86_64.manylinux2014_x86_64.whl", hash = "sha256:b8963cab06d130c4df2fd52c84e9f10d297826d2e8169ae0c798b6221be1d1d2", size = 11010091 },
    { url = "https://files.pythonhosted.org/packages/b6/db/1227a903587432eb569e57a95b15a4f191a71fe315cde4c0312df7bc85da/ruff-0.7.3-py3-none-musllinux_1_2_aarch64.whl", hash = "sha256:61b46049d6edc0e4317fb14b33bd693245281a3007288b68a3f5b74a22a0746d", size = 10610687 },
    { url = "https://files.pythonhosted.org/packages/db/e2/dc41ee90c3085aadad4da614d310d834f641aaafddf3dfbba08210c616ce/ruff-0.7.3-py3-none-musllinux_1_2_armv7l.whl", hash = "sha256:10ebce7696afe4644e8c1a23b3cf8c0f2193a310c18387c06e583ae9ef284de2", size = 10254843 },
    { url = "https://files.pythonhosted.org/packages/6f/09/5f6cac1c91542bc5bd33d40b4c13b637bf64d7bb29e091dadb01b62527fe/ruff-0.7.3-py3-none-musllinux_1_2_i686.whl", hash = "sha256:3f36d56326b3aef8eeee150b700e519880d1aab92f471eefdef656fd57492aa2", size = 10730962 },
    { url = "https://files.pythonhosted.org/packages/d3/42/89a4b9a24ef7d00269e24086c417a006f9a3ffeac2c80f2629eb5ce140ee/ruff-0.7.3-py3-none-musllinux_1_2_x86_64.whl", hash = "sha256:5d024301109a0007b78d57ab0ba190087b43dce852e552734ebf0b0b85e4fb16", size = 11101907 },
    { url = "https://files.pythonhosted.org/packages/b0/5c/efdb4777686683a8edce94ffd812783bddcd3d2454d38c5ac193fef7c500/ruff-0.7.3-py3-none-win32.whl", hash = "sha256:4ba81a5f0c5478aa61674c5a2194de8b02652f17addf8dfc40c8937e6e7d79fc", size = 8611095 },
    { url = "https://files.pythonhosted.org/packages/bb/b8/28fbc6a4efa50178f973972d1c84b2d0a33cdc731588522ab751ac3da2f5/ruff-0.7.3-py3-none-win_amd64.whl", hash = "sha256:588a9ff2fecf01025ed065fe28809cd5a53b43505f48b69a1ac7707b1b7e4088", size = 9418283 },
    { url = "https://files.pythonhosted.org/packages/3f/77/b587cba6febd5e2003374f37eb89633f79f161e71084f94057c8653b7fb3/ruff-0.7.3-py3-none-win_arm64.whl", hash = "sha256:1713e2c5545863cdbfe2cbce21f69ffaf37b813bfd1fb3b90dc9a6f1963f5a8c", size = 8725228 },
]

[[package]]
name = "scikit-image"
version = "0.24.0"
source = { registry = "https://pypi.org/simple" }
dependencies = [
<<<<<<< HEAD
    { name = "imageio" },
    { name = "lazy-loader" },
    { name = "networkx" },
    { name = "numpy" },
    { name = "packaging" },
    { name = "pillow" },
    { name = "scipy" },
    { name = "tifffile" },
=======
    { name = "imageio", marker = "python_full_version >= '3.12'" },
    { name = "lazy-loader", marker = "python_full_version >= '3.12'" },
    { name = "networkx", marker = "python_full_version >= '3.12'" },
    { name = "numpy", marker = "python_full_version >= '3.12'" },
    { name = "packaging", marker = "python_full_version >= '3.12'" },
    { name = "pillow", marker = "python_full_version >= '3.12'" },
    { name = "scipy", marker = "python_full_version >= '3.12'" },
    { name = "tifffile", marker = "python_full_version >= '3.12'" },
>>>>>>> 5b26523b
]
sdist = { url = "https://files.pythonhosted.org/packages/5d/c5/bcd66bf5aae5587d3b4b69c74bee30889c46c9778e858942ce93a030e1f3/scikit_image-0.24.0.tar.gz", hash = "sha256:5d16efe95da8edbeb363e0c4157b99becbd650a60b77f6e3af5768b66cf007ab", size = 22693928 }
wheels = [
    { url = "https://files.pythonhosted.org/packages/16/19/45ad3b8b8ab8d275a48a9d1016c4beb1c2801a7a13e384268861d01145c1/scikit_image-0.24.0-cp312-cp312-macosx_10_9_x86_64.whl", hash = "sha256:6fccceb54c9574590abcddc8caf6cefa57c13b5b8b4260ab3ff88ad8f3c252b3", size = 14101823 },
    { url = "https://files.pythonhosted.org/packages/6e/75/db10ee1bc7936b411d285809b5fe62224bbb1b324a03dd703582132ce5ee/scikit_image-0.24.0-cp312-cp312-macosx_12_0_arm64.whl", hash = "sha256:ccc01e4760d655aab7601c1ba7aa4ddd8b46f494ac46ec9c268df6f33ccddf4c", size = 13420758 },
    { url = "https://files.pythonhosted.org/packages/87/fd/07a7396962abfe22a285a922a63d18e4d5ec48eb5dbb1c06e96fb8fb6528/scikit_image-0.24.0-cp312-cp312-manylinux_2_17_aarch64.manylinux2014_aarch64.whl", hash = "sha256:18836a18d3a7b6aca5376a2d805f0045826bc6c9fc85331659c33b4813e0b563", size = 14256813 },
    { url = "https://files.pythonhosted.org/packages/2c/24/4bcd94046b409ac4d63e2f92e46481f95f5006a43e68f6ab2b24f5d70ab4/scikit_image-0.24.0-cp312-cp312-manylinux_2_17_x86_64.manylinux2014_x86_64.whl", hash = "sha256:8579bda9c3f78cb3b3ed8b9425213c53a25fa7e994b7ac01f2440b395babf660", size = 15013039 },
    { url = "https://files.pythonhosted.org/packages/d9/17/b561823143eb931de0f82fed03ae128ef954a9641309602ea0901c357f95/scikit_image-0.24.0-cp312-cp312-win_amd64.whl", hash = "sha256:82ab903afa60b2da1da2e6f0c8c65e7c8868c60a869464c41971da929b3e82bc", size = 12949363 },
]

[[package]]
name = "scipy"
version = "1.14.1"
source = { registry = "https://pypi.org/simple" }
dependencies = [
<<<<<<< HEAD
    { name = "numpy" },
=======
    { name = "numpy", marker = "python_full_version >= '3.12'" },
>>>>>>> 5b26523b
]
sdist = { url = "https://files.pythonhosted.org/packages/62/11/4d44a1f274e002784e4dbdb81e0ea96d2de2d1045b2132d5af62cc31fd28/scipy-1.14.1.tar.gz", hash = "sha256:5a275584e726026a5699459aa72f828a610821006228e841b94275c4a7c08417", size = 58620554 }
wheels = [
    { url = "https://files.pythonhosted.org/packages/c0/04/2bdacc8ac6387b15db6faa40295f8bd25eccf33f1f13e68a72dc3c60a99e/scipy-1.14.1-cp312-cp312-macosx_10_13_x86_64.whl", hash = "sha256:631f07b3734d34aced009aaf6fedfd0eb3498a97e581c3b1e5f14a04164a456d", size = 39128781 },
    { url = "https://files.pythonhosted.org/packages/c8/53/35b4d41f5fd42f5781dbd0dd6c05d35ba8aa75c84ecddc7d44756cd8da2e/scipy-1.14.1-cp312-cp312-macosx_12_0_arm64.whl", hash = "sha256:af29a935803cc707ab2ed7791c44288a682f9c8107bc00f0eccc4f92c08d6e07", size = 29939542 },
    { url = "https://files.pythonhosted.org/packages/66/67/6ef192e0e4d77b20cc33a01e743b00bc9e68fb83b88e06e636d2619a8767/scipy-1.14.1-cp312-cp312-macosx_14_0_arm64.whl", hash = "sha256:2843f2d527d9eebec9a43e6b406fb7266f3af25a751aa91d62ff416f54170bc5", size = 23148375 },
    { url = "https://files.pythonhosted.org/packages/f6/32/3a6dedd51d68eb7b8e7dc7947d5d841bcb699f1bf4463639554986f4d782/scipy-1.14.1-cp312-cp312-macosx_14_0_x86_64.whl", hash = "sha256:eb58ca0abd96911932f688528977858681a59d61a7ce908ffd355957f7025cfc", size = 25578573 },
    { url = "https://files.pythonhosted.org/packages/f0/5a/efa92a58dc3a2898705f1dc9dbaf390ca7d4fba26d6ab8cfffb0c72f656f/scipy-1.14.1-cp312-cp312-manylinux_2_17_aarch64.manylinux2014_aarch64.whl", hash = "sha256:30ac8812c1d2aab7131a79ba62933a2a76f582d5dbbc695192453dae67ad6310", size = 35319299 },
    { url = "https://files.pythonhosted.org/packages/8e/ee/8a26858ca517e9c64f84b4c7734b89bda8e63bec85c3d2f432d225bb1886/scipy-1.14.1-cp312-cp312-manylinux_2_17_x86_64.manylinux2014_x86_64.whl", hash = "sha256:8f9ea80f2e65bdaa0b7627fb00cbeb2daf163caa015e59b7516395fe3bd1e066", size = 40849331 },
    { url = "https://files.pythonhosted.org/packages/a5/cd/06f72bc9187840f1c99e1a8750aad4216fc7dfdd7df46e6280add14b4822/scipy-1.14.1-cp312-cp312-musllinux_1_2_x86_64.whl", hash = "sha256:edaf02b82cd7639db00dbff629995ef185c8df4c3ffa71a5562a595765a06ce1", size = 42544049 },
    { url = "https://files.pythonhosted.org/packages/aa/7d/43ab67228ef98c6b5dd42ab386eae2d7877036970a0d7e3dd3eb47a0d530/scipy-1.14.1-cp312-cp312-win_amd64.whl", hash = "sha256:2ff38e22128e6c03ff73b6bb0f85f897d2362f8c052e3b8ad00532198fbdae3f", size = 44521212 },
    { url = "https://files.pythonhosted.org/packages/50/ef/ac98346db016ff18a6ad7626a35808f37074d25796fd0234c2bb0ed1e054/scipy-1.14.1-cp313-cp313-macosx_10_13_x86_64.whl", hash = "sha256:1729560c906963fc8389f6aac023739ff3983e727b1a4d87696b7bf108316a79", size = 39091068 },
    { url = "https://files.pythonhosted.org/packages/b9/cc/70948fe9f393b911b4251e96b55bbdeaa8cca41f37c26fd1df0232933b9e/scipy-1.14.1-cp313-cp313-macosx_12_0_arm64.whl", hash = "sha256:4079b90df244709e675cdc8b93bfd8a395d59af40b72e339c2287c91860deb8e", size = 29875417 },
    { url = "https://files.pythonhosted.org/packages/3b/2e/35f549b7d231c1c9f9639f9ef49b815d816bf54dd050da5da1c11517a218/scipy-1.14.1-cp313-cp313-macosx_14_0_arm64.whl", hash = "sha256:e0cf28db0f24a38b2a0ca33a85a54852586e43cf6fd876365c86e0657cfe7d73", size = 23084508 },
    { url = "https://files.pythonhosted.org/packages/3f/d6/b028e3f3e59fae61fb8c0f450db732c43dd1d836223a589a8be9f6377203/scipy-1.14.1-cp313-cp313-macosx_14_0_x86_64.whl", hash = "sha256:0c2f95de3b04e26f5f3ad5bb05e74ba7f68b837133a4492414b3afd79dfe540e", size = 25503364 },
    { url = "https://files.pythonhosted.org/packages/a7/2f/6c142b352ac15967744d62b165537a965e95d557085db4beab2a11f7943b/scipy-1.14.1-cp313-cp313-manylinux_2_17_aarch64.manylinux2014_aarch64.whl", hash = "sha256:b99722ea48b7ea25e8e015e8341ae74624f72e5f21fc2abd45f3a93266de4c5d", size = 35292639 },
    { url = "https://files.pythonhosted.org/packages/56/46/2449e6e51e0d7c3575f289f6acb7f828938eaab8874dbccfeb0cd2b71a27/scipy-1.14.1-cp313-cp313-manylinux_2_17_x86_64.manylinux2014_x86_64.whl", hash = "sha256:5149e3fd2d686e42144a093b206aef01932a0059c2a33ddfa67f5f035bdfe13e", size = 40798288 },
    { url = "https://files.pythonhosted.org/packages/32/cd/9d86f7ed7f4497c9fd3e39f8918dd93d9f647ba80d7e34e4946c0c2d1a7c/scipy-1.14.1-cp313-cp313-musllinux_1_2_x86_64.whl", hash = "sha256:e4f5a7c49323533f9103d4dacf4e4f07078f360743dec7f7596949149efeec06", size = 42524647 },
    { url = "https://files.pythonhosted.org/packages/f5/1b/6ee032251bf4cdb0cc50059374e86a9f076308c1512b61c4e003e241efb7/scipy-1.14.1-cp313-cp313-win_amd64.whl", hash = "sha256:baff393942b550823bfce952bb62270ee17504d02a1801d7fd0719534dfb9c84", size = 44469524 },
]

[[package]]
name = "seaborn"
version = "0.13.2"
source = { registry = "https://pypi.org/simple" }
dependencies = [
<<<<<<< HEAD
    { name = "matplotlib" },
    { name = "numpy" },
    { name = "pandas" },
=======
    { name = "matplotlib", marker = "python_full_version >= '3.12'" },
    { name = "numpy", marker = "python_full_version >= '3.12'" },
    { name = "pandas", marker = "python_full_version >= '3.12'" },
>>>>>>> 5b26523b
]
sdist = { url = "https://files.pythonhosted.org/packages/86/59/a451d7420a77ab0b98f7affa3a1d78a313d2f7281a57afb1a34bae8ab412/seaborn-0.13.2.tar.gz", hash = "sha256:93e60a40988f4d65e9f4885df477e2fdaff6b73a9ded434c1ab356dd57eefff7", size = 1457696 }
wheels = [
    { url = "https://files.pythonhosted.org/packages/83/11/00d3c3dfc25ad54e731d91449895a79e4bf2384dc3ac01809010ba88f6d5/seaborn-0.13.2-py3-none-any.whl", hash = "sha256:636f8336facf092165e27924f223d3c62ca560b1f2bb5dff7ab7fad265361987", size = 294914 },
]

[[package]]
name = "setuptools"
version = "75.6.0"
source = { registry = "https://pypi.org/simple" }
sdist = { url = "https://files.pythonhosted.org/packages/43/54/292f26c208734e9a7f067aea4a7e282c080750c4546559b58e2e45413ca0/setuptools-75.6.0.tar.gz", hash = "sha256:8199222558df7c86216af4f84c30e9b34a61d8ba19366cc914424cdbd28252f6", size = 1337429 }
wheels = [
    { url = "https://files.pythonhosted.org/packages/55/21/47d163f615df1d30c094f6c8bbb353619274edccf0327b185cc2493c2c33/setuptools-75.6.0-py3-none-any.whl", hash = "sha256:ce74b49e8f7110f9bf04883b730f4765b774ef3ef28f722cce7c273d253aaf7d", size = 1224032 },
]

[[package]]
name = "six"
version = "1.16.0"
source = { registry = "https://pypi.org/simple" }
sdist = { url = "https://files.pythonhosted.org/packages/71/39/171f1c67cd00715f190ba0b100d606d440a28c93c7714febeca8b79af85e/six-1.16.0.tar.gz", hash = "sha256:1e61c37477a1626458e36f7b1d82aa5c9b094fa4802892072e49de9c60c4c926", size = 34041 }
wheels = [
    { url = "https://files.pythonhosted.org/packages/d9/5a/e7c31adbe875f2abbb91bd84cf2dc52d792b5a01506781dbcf25c91daf11/six-1.16.0-py2.py3-none-any.whl", hash = "sha256:8abb2f1d86890a2dfb989f9a77cfcfd3e47c2a354b01111771326f8aa26e0254", size = 11053 },
]

[[package]]
name = "sympy"
version = "1.13.1"
source = { registry = "https://pypi.org/simple" }
dependencies = [
<<<<<<< HEAD
    { name = "mpmath" },
=======
    { name = "mpmath", marker = "python_full_version >= '3.12'" },
>>>>>>> 5b26523b
]
sdist = { url = "https://files.pythonhosted.org/packages/ca/99/5a5b6f19ff9f083671ddf7b9632028436167cd3d33e11015754e41b249a4/sympy-1.13.1.tar.gz", hash = "sha256:9cebf7e04ff162015ce31c9c6c9144daa34a93bd082f54fd8f12deca4f47515f", size = 7533040 }
wheels = [
    { url = "https://files.pythonhosted.org/packages/b2/fe/81695a1aa331a842b582453b605175f419fe8540355886031328089d840a/sympy-1.13.1-py3-none-any.whl", hash = "sha256:db36cdc64bf61b9b24578b6f7bab1ecdd2452cf008f34faa33776680c26d66f8", size = 6189177 },
]

[[package]]
name = "tifffile"
version = "2024.9.20"
source = { registry = "https://pypi.org/simple" }
dependencies = [
<<<<<<< HEAD
    { name = "numpy" },
=======
    { name = "numpy", marker = "python_full_version >= '3.12'" },
>>>>>>> 5b26523b
]
sdist = { url = "https://files.pythonhosted.org/packages/f2/14/6fe362c483166b3a44521ac5c92c98f096bd7fb05512e8730d0e23e152c9/tifffile-2024.9.20.tar.gz", hash = "sha256:3fbf3be2f995a7051a8ae05a4be70c96fc0789f22ed6f1c4104c973cf68a640b", size = 367207 }
wheels = [
    { url = "https://files.pythonhosted.org/packages/50/0a/435d5d7ec64d1c8b422ac9ebe42d2f3b2ac0b3f8a56f5c04dd0f3b7ba83c/tifffile-2024.9.20-py3-none-any.whl", hash = "sha256:c54dc85bc1065d972cb8a6ffb3181389d597876aa80177933459733e4ed243dd", size = 228191 },
]

[[package]]
name = "torch"
version = "2.5.1"
source = { registry = "https://pypi.org/simple" }
dependencies = [
<<<<<<< HEAD
    { name = "filelock" },
    { name = "fsspec" },
    { name = "jinja2" },
    { name = "networkx" },
=======
    { name = "filelock", marker = "python_full_version >= '3.12'" },
    { name = "fsspec", marker = "python_full_version >= '3.12'" },
    { name = "jinja2", marker = "python_full_version >= '3.12'" },
    { name = "networkx", marker = "python_full_version >= '3.12'" },
>>>>>>> 5b26523b
    { name = "nvidia-cublas-cu12", marker = "platform_machine == 'x86_64' and platform_system == 'Linux'" },
    { name = "nvidia-cuda-cupti-cu12", marker = "platform_machine == 'x86_64' and platform_system == 'Linux'" },
    { name = "nvidia-cuda-nvrtc-cu12", marker = "platform_machine == 'x86_64' and platform_system == 'Linux'" },
    { name = "nvidia-cuda-runtime-cu12", marker = "platform_machine == 'x86_64' and platform_system == 'Linux'" },
    { name = "nvidia-cudnn-cu12", marker = "platform_machine == 'x86_64' and platform_system == 'Linux'" },
    { name = "nvidia-cufft-cu12", marker = "platform_machine == 'x86_64' and platform_system == 'Linux'" },
    { name = "nvidia-curand-cu12", marker = "platform_machine == 'x86_64' and platform_system == 'Linux'" },
    { name = "nvidia-cusolver-cu12", marker = "platform_machine == 'x86_64' and platform_system == 'Linux'" },
    { name = "nvidia-cusparse-cu12", marker = "platform_machine == 'x86_64' and platform_system == 'Linux'" },
    { name = "nvidia-nccl-cu12", marker = "platform_machine == 'x86_64' and platform_system == 'Linux'" },
    { name = "nvidia-nvjitlink-cu12", marker = "platform_machine == 'x86_64' and platform_system == 'Linux'" },
    { name = "nvidia-nvtx-cu12", marker = "platform_machine == 'x86_64' and platform_system == 'Linux'" },
    { name = "setuptools", marker = "python_full_version >= '3.12'" },
    { name = "sympy", marker = "python_full_version >= '3.12'" },
    { name = "triton", marker = "python_full_version < '3.13' and platform_machine == 'x86_64' and platform_system == 'Linux' and python_full_version >= '3.12'" },
<<<<<<< HEAD
    { name = "typing-extensions" },
=======
    { name = "typing-extensions", marker = "python_full_version >= '3.12'" },
>>>>>>> 5b26523b
]
wheels = [
    { url = "https://files.pythonhosted.org/packages/8b/5c/36c114d120bfe10f9323ed35061bc5878cc74f3f594003854b0ea298942f/torch-2.5.1-cp312-cp312-manylinux1_x86_64.whl", hash = "sha256:ed231a4b3a5952177fafb661213d690a72caaad97d5824dd4fc17ab9e15cec03", size = 906389343 },
    { url = "https://files.pythonhosted.org/packages/6d/69/d8ada8b6e0a4257556d5b4ddeb4345ea8eeaaef3c98b60d1cca197c7ad8e/torch-2.5.1-cp312-cp312-manylinux2014_aarch64.whl", hash = "sha256:3f4b7f10a247e0dcd7ea97dc2d3bfbfc90302ed36d7f3952b0008d0df264e697", size = 91811673 },
    { url = "https://files.pythonhosted.org/packages/5f/ba/607d013b55b9fd805db2a5c2662ec7551f1910b4eef39653eeaba182c5b2/torch-2.5.1-cp312-cp312-win_amd64.whl", hash = "sha256:73e58e78f7d220917c5dbfad1a40e09df9929d3b95d25e57d9f8558f84c9a11c", size = 203046841 },
    { url = "https://files.pythonhosted.org/packages/57/6c/bf52ff061da33deb9f94f4121fde7ff3058812cb7d2036c97bc167793bd1/torch-2.5.1-cp312-none-macosx_11_0_arm64.whl", hash = "sha256:8c712df61101964eb11910a846514011f0b6f5920c55dbf567bff8a34163d5b1", size = 63858109 },
    { url = "https://files.pythonhosted.org/packages/69/72/20cb30f3b39a9face296491a86adb6ff8f1a47a897e4d14667e6cf89d5c3/torch-2.5.1-cp313-cp313-manylinux1_x86_64.whl", hash = "sha256:9b61edf3b4f6e3b0e0adda8b3960266b9009d02b37555971f4d1c8f7a05afed7", size = 906393265 },
]

[[package]]
name = "torchvision"
version = "0.20.1"
source = { registry = "https://pypi.org/simple" }
dependencies = [
<<<<<<< HEAD
    { name = "numpy" },
    { name = "pillow" },
    { name = "torch" },
=======
    { name = "numpy", marker = "python_full_version >= '3.12'" },
    { name = "pillow", marker = "python_full_version >= '3.12'" },
    { name = "torch", marker = "python_full_version >= '3.12'" },
>>>>>>> 5b26523b
]
wheels = [
    { url = "https://files.pythonhosted.org/packages/c5/eb/4ba19616378f2bc085999432fded2b7dfdbdccc6dd0fc293203452508100/torchvision-0.20.1-cp312-cp312-macosx_11_0_arm64.whl", hash = "sha256:1a31256ff945d64f006bb306813a7c95a531fe16bfb2535c837dd4c104533d7a", size = 1787553 },
    { url = "https://files.pythonhosted.org/packages/d4/75/00a852275ade58d3dc474530f7a7b6bc999a817148f0eb59d4fde12eb955/torchvision-0.20.1-cp312-cp312-manylinux1_x86_64.whl", hash = "sha256:17cd78adddf81dac57d7dccc9277a4d686425b1c55715f308769770cb26cad5c", size = 7240323 },
    { url = "https://files.pythonhosted.org/packages/af/f0/ca1445406eb12cbeb7a41fc833a1941ede78e7c55621198b83ecd7bcfd0f/torchvision-0.20.1-cp312-cp312-manylinux2014_aarch64.whl", hash = "sha256:9f853ba4497ac4691815ad41b523ee23cf5ba4f87b1ce869d704052e233ca8b7", size = 14266936 },
    { url = "https://files.pythonhosted.org/packages/c3/18/00993d420b1d6e88582e51d4bc82c824c99a2e9c045d50eaf9b34fff729a/torchvision-0.20.1-cp312-cp312-win_amd64.whl", hash = "sha256:4a330422c36dbfc946d3a6c1caec3489db07ecdf3675d83369adb2e5a0ca17c4", size = 1562392 },
]


[[package]]
name = "tqdm"
version = "4.67.1"
source = { registry = "https://pypi.org/simple" }
dependencies = [
    { name = "colorama", marker = "platform_system == 'Windows'" },
]
sdist = { url = "https://files.pythonhosted.org/packages/a8/4b/29b4ef32e036bb34e4ab51796dd745cdba7ed47ad142a9f4a1eb8e0c744d/tqdm-4.67.1.tar.gz", hash = "sha256:f8aef9c52c08c13a65f30ea34f4e5aac3fd1a34959879d7e59e63027286627f2", size = 169737 }
wheels = [
    { url = "https://files.pythonhosted.org/packages/d0/30/dc54f88dd4a2b5dc8a0279bdd7270e735851848b762aeb1c1184ed1f6b14/tqdm-4.67.1-py3-none-any.whl", hash = "sha256:26445eca388f82e72884e0d580d5464cd801a3ea01e63e5601bdff9ba6a48de2", size = 78540 },
]

[[package]]
name = "triton"
version = "3.1.0"
source = { registry = "https://pypi.org/simple" }
dependencies = [
    { name = "filelock", marker = "(platform_machine != 'aarch64' and platform_system != 'Darwin') or (platform_system != 'Darwin' and platform_system != 'Linux')" },
]
wheels = [
    { url = "https://files.pythonhosted.org/packages/78/eb/65f5ba83c2a123f6498a3097746607e5b2f16add29e36765305e4ac7fdd8/triton-3.1.0-cp312-cp312-manylinux_2_17_x86_64.manylinux2014_x86_64.whl", hash = "sha256:c8182f42fd8080a7d39d666814fa36c5e30cc00ea7eeeb1a2983dbb4c99a0fdc", size = 209551444 },
]

[[package]]
name = "typing-extensions"
version = "4.12.2"
source = { registry = "https://pypi.org/simple" }
sdist = { url = "https://files.pythonhosted.org/packages/df/db/f35a00659bc03fec321ba8bce9420de607a1d37f8342eee1863174c69557/typing_extensions-4.12.2.tar.gz", hash = "sha256:1a7ead55c7e559dd4dee8856e3a88b41225abfe1ce8df57b7c13915fe121ffb8", size = 85321 }
wheels = [
    { url = "https://files.pythonhosted.org/packages/26/9f/ad63fc0248c5379346306f8668cda6e2e2e9c95e01216d2b8ffd9ff037d0/typing_extensions-4.12.2-py3-none-any.whl", hash = "sha256:04e5ca0351e0f3f85c6853954072df659d0d13fac324d0072316b67d7794700d", size = 37438 },
]

[[package]]
name = "tzdata"
version = "2024.2"
source = { registry = "https://pypi.org/simple" }
sdist = { url = "https://files.pythonhosted.org/packages/e1/34/943888654477a574a86a98e9896bae89c7aa15078ec29f490fef2f1e5384/tzdata-2024.2.tar.gz", hash = "sha256:7d85cc416e9382e69095b7bdf4afd9e3880418a2413feec7069d533d6b4e31cc", size = 193282 }
wheels = [
    { url = "https://files.pythonhosted.org/packages/a6/ab/7e5f53c3b9d14972843a647d8d7a853969a58aecc7559cb3267302c94774/tzdata-2024.2-py2.py3-none-any.whl", hash = "sha256:a48093786cdcde33cad18c2555e8532f34422074448fbc874186f0abd79565cd", size = 346586 },
]

[[package]]
name = "win32-setctime"
version = "1.1.0"
source = { registry = "https://pypi.org/simple" }
sdist = { url = "https://files.pythonhosted.org/packages/6b/dd/f95a13d2b235a28d613ba23ebad55191514550debb968b46aab99f2e3a30/win32_setctime-1.1.0.tar.gz", hash = "sha256:15cf5750465118d6929ae4de4eb46e8edae9a5634350c01ba582df868e932cb2", size = 3676 }
wheels = [
    { url = "https://files.pythonhosted.org/packages/0a/e6/a7d828fef907843b2a5773ebff47fb79ac0c1c88d60c0ca9530ee941e248/win32_setctime-1.1.0-py3-none-any.whl", hash = "sha256:231db239e959c2fe7eb1d7dc129f11172354f98361c4fa2d6d2d7e278baa8aad", size = 3604 },
]<|MERGE_RESOLUTION|>--- conflicted
+++ resolved
@@ -11,19 +11,11 @@
 version = "24.10.0"
 source = { registry = "https://pypi.org/simple" }
 dependencies = [
-<<<<<<< HEAD
-    { name = "click" },
-    { name = "mypy-extensions" },
-    { name = "packaging" },
-    { name = "pathspec" },
-    { name = "platformdirs" },
-=======
     { name = "click", marker = "python_full_version >= '3.12'" },
     { name = "mypy-extensions", marker = "python_full_version >= '3.12'" },
     { name = "packaging", marker = "python_full_version >= '3.12'" },
     { name = "pathspec", marker = "python_full_version >= '3.12'" },
     { name = "platformdirs", marker = "python_full_version >= '3.12'" },
->>>>>>> 5b26523b
 ]
 sdist = { url = "https://files.pythonhosted.org/packages/d8/0d/cc2fb42b8c50d80143221515dd7e4766995bd07c56c9a3ed30baf080b6dc/black-24.10.0.tar.gz", hash = "sha256:846ea64c97afe3bc677b761787993be4991810ecc7a4a937816dd6bddedc4875", size = 645813 }
 wheels = [
@@ -64,44 +56,24 @@
 version = "0.1.0"
 source = { virtual = "." }
 dependencies = [
-<<<<<<< HEAD
-    { name = "loguru" },
-    { name = "matplotlib" },
-    { name = "numpy" },
-    { name = "opencv-python" },
-    { name = "pandas" },
-    { name = "python-dotenv" },
-    { name = "scikit-image" },
-    { name = "scipy" },
-    { name = "seaborn" },
-    { name = "torchvision" },
-    { name = "tqdm" },
-=======
-    { name = "loguru", marker = "python_full_version >= '3.12'" },
-    { name = "matplotlib", marker = "python_full_version >= '3.12'" },
-    { name = "numpy", marker = "python_full_version >= '3.12'" },
-    { name = "opencv-python", marker = "python_full_version >= '3.12'" },
-    { name = "pandas", marker = "python_full_version >= '3.12'" },
-    { name = "python-dotenv", marker = "python_full_version >= '3.12'" },
-    { name = "scikit-image", marker = "python_full_version >= '3.12'" },
-    { name = "scipy", marker = "python_full_version >= '3.12'" },
-    { name = "seaborn", marker = "python_full_version >= '3.12'" },
-    { name = "torchvision", marker = "python_full_version >= '3.12'" },
-    { name = "tqdm", marker = "python_full_version >= '3.12'" },
->>>>>>> 5b26523b
+    { name = "loguru", marker = "(platform_machine != 'aarch64' and python_full_version >= '3.12') or (platform_system != 'Linux' and python_full_version >= '3.12') or platform_system == 'Darwin' or (platform_machine == 'aarch64' and platform_system == 'Linux')" },
+    { name = "matplotlib", marker = "(platform_machine != 'aarch64' and python_full_version >= '3.12') or (platform_system != 'Linux' and python_full_version >= '3.12') or platform_system == 'Darwin' or (platform_machine == 'aarch64' and platform_system == 'Linux')" },
+    { name = "numpy", marker = "(platform_machine != 'aarch64' and python_full_version >= '3.12') or (platform_system != 'Linux' and python_full_version >= '3.12') or platform_system == 'Darwin' or (platform_machine == 'aarch64' and platform_system == 'Linux')" },
+    { name = "opencv-python", marker = "(platform_machine != 'aarch64' and python_full_version >= '3.12') or (platform_system != 'Linux' and python_full_version >= '3.12') or platform_system == 'Darwin' or (platform_machine == 'aarch64' and platform_system == 'Linux')" },
+    { name = "pandas", marker = "(platform_machine != 'aarch64' and python_full_version >= '3.12') or (platform_system != 'Linux' and python_full_version >= '3.12') or platform_system == 'Darwin' or (platform_machine == 'aarch64' and platform_system == 'Linux')" },
+    { name = "python-dotenv", marker = "(platform_machine != 'aarch64' and python_full_version >= '3.12') or (platform_system != 'Linux' and python_full_version >= '3.12') or platform_system == 'Darwin' or (platform_machine == 'aarch64' and platform_system == 'Linux')" },
+    { name = "scikit-image", marker = "(platform_machine != 'aarch64' and python_full_version >= '3.12') or (platform_system != 'Linux' and python_full_version >= '3.12') or platform_system == 'Darwin' or (platform_machine == 'aarch64' and platform_system == 'Linux')" },
+    { name = "scipy", marker = "(platform_machine != 'aarch64' and python_full_version >= '3.12') or (platform_system != 'Linux' and python_full_version >= '3.12') or platform_system == 'Darwin' or (platform_machine == 'aarch64' and platform_system == 'Linux')" },
+    { name = "seaborn", marker = "(platform_machine != 'aarch64' and python_full_version >= '3.12') or (platform_system != 'Linux' and python_full_version >= '3.12') or platform_system == 'Darwin' or (platform_machine == 'aarch64' and platform_system == 'Linux')" },
+    { name = "torchvision", marker = "(platform_machine != 'aarch64' and python_full_version >= '3.12') or (platform_system != 'Linux' and python_full_version >= '3.12') or platform_system == 'Darwin' or (platform_machine == 'aarch64' and platform_system == 'Linux')" },
+    { name = "tqdm", marker = "(platform_machine != 'aarch64' and python_full_version >= '3.12') or (platform_system != 'Linux' and python_full_version >= '3.12') or platform_system == 'Darwin' or (platform_machine == 'aarch64' and platform_system == 'Linux')" },
 ]
 
 [package.dev-dependencies]
 dev = [
-<<<<<<< HEAD
-    { name = "black" },
-    { name = "pytest" },
-    { name = "ruff" },
-=======
-    { name = "black", marker = "python_full_version >= '3.12'" },
-    { name = "pytest", marker = "python_full_version >= '3.12'" },
-    { name = "ruff", marker = "python_full_version >= '3.12'" },
->>>>>>> 5b26523b
+    { name = "black", marker = "(platform_machine != 'aarch64' and python_full_version >= '3.12') or (platform_system != 'Linux' and python_full_version >= '3.12') or platform_system == 'Darwin' or (platform_machine == 'aarch64' and platform_system == 'Linux')" },
+    { name = "pytest", marker = "(platform_machine != 'aarch64' and python_full_version >= '3.12') or (platform_system != 'Linux' and python_full_version >= '3.12') or platform_system == 'Darwin' or (platform_machine == 'aarch64' and platform_system == 'Linux')" },
+    { name = "ruff", marker = "(platform_machine != 'aarch64' and python_full_version >= '3.12') or (platform_system != 'Linux' and python_full_version >= '3.12') or platform_system == 'Darwin' or (platform_machine == 'aarch64' and platform_system == 'Linux')" },
 ]
 
 [package.metadata]
@@ -131,11 +103,7 @@
 version = "1.3.1"
 source = { registry = "https://pypi.org/simple" }
 dependencies = [
-<<<<<<< HEAD
-    { name = "numpy" },
-=======
-    { name = "numpy", marker = "python_full_version >= '3.12'" },
->>>>>>> 5b26523b
+    { name = "numpy", marker = "(platform_machine != 'aarch64' and python_full_version >= '3.12') or (platform_system != 'Linux' and python_full_version >= '3.12') or platform_system == 'Darwin' or (platform_machine == 'aarch64' and platform_system == 'Linux')" },
 ]
 sdist = { url = "https://files.pythonhosted.org/packages/25/c2/fc7193cc5383637ff390a712e88e4ded0452c9fbcf84abe3de5ea3df1866/contourpy-1.3.1.tar.gz", hash = "sha256:dfd97abd83335045a913e3bcc4a09c0ceadbe66580cf573fe961f4a825efa699", size = 13465753 }
 wheels = [
@@ -226,13 +194,8 @@
 version = "2.36.0"
 source = { registry = "https://pypi.org/simple" }
 dependencies = [
-<<<<<<< HEAD
-    { name = "numpy" },
-    { name = "pillow" },
-=======
-    { name = "numpy", marker = "python_full_version >= '3.12'" },
-    { name = "pillow", marker = "python_full_version >= '3.12'" },
->>>>>>> 5b26523b
+    { name = "numpy", marker = "(platform_machine != 'aarch64' and python_full_version >= '3.12') or (platform_system != 'Linux' and python_full_version >= '3.12') or platform_system == 'Darwin' or (platform_machine == 'aarch64' and platform_system == 'Linux')" },
+    { name = "pillow", marker = "(platform_machine != 'aarch64' and python_full_version >= '3.12') or (platform_system != 'Linux' and python_full_version >= '3.12') or platform_system == 'Darwin' or (platform_machine == 'aarch64' and platform_system == 'Linux')" },
 ]
 sdist = { url = "https://files.pythonhosted.org/packages/4f/34/a714fd354f5f7fe650477072d4da21446849b20c02045dcf7ac827495121/imageio-2.36.0.tar.gz", hash = "sha256:1c8f294db862c256e9562354d65aa54725b8dafed7f10f02bb3ec20ec1678850", size = 389492 }
 wheels = [
@@ -253,11 +216,7 @@
 version = "3.1.4"
 source = { registry = "https://pypi.org/simple" }
 dependencies = [
-<<<<<<< HEAD
-    { name = "markupsafe" },
-=======
-    { name = "markupsafe", marker = "python_full_version >= '3.12'" },
->>>>>>> 5b26523b
+    { name = "markupsafe", marker = "(platform_machine != 'aarch64' and python_full_version >= '3.12') or (platform_system != 'Linux' and python_full_version >= '3.12') or platform_system == 'Darwin' or (platform_machine == 'aarch64' and platform_system == 'Linux')" },
 ]
 sdist = { url = "https://files.pythonhosted.org/packages/ed/55/39036716d19cab0747a5020fc7e907f362fbf48c984b14e62127f7e68e5d/jinja2-3.1.4.tar.gz", hash = "sha256:4a3aee7acbbe7303aede8e9648d13b8bf88a429282aa6122a993f0ac800cb369", size = 240245 }
 wheels = [
@@ -309,11 +268,7 @@
 version = "0.4"
 source = { registry = "https://pypi.org/simple" }
 dependencies = [
-<<<<<<< HEAD
-    { name = "packaging" },
-=======
-    { name = "packaging", marker = "python_full_version >= '3.12'" },
->>>>>>> 5b26523b
+    { name = "packaging", marker = "(platform_machine != 'aarch64' and python_full_version >= '3.12') or (platform_system != 'Linux' and python_full_version >= '3.12') or platform_system == 'Darwin' or (platform_machine == 'aarch64' and platform_system == 'Linux')" },
 ]
 sdist = { url = "https://files.pythonhosted.org/packages/6f/6b/c875b30a1ba490860c93da4cabf479e03f584eba06fe5963f6f6644653d8/lazy_loader-0.4.tar.gz", hash = "sha256:47c75182589b91a4e1a85a136c074285a5ad4d9f39c63e0d7fb76391c4574cd1", size = 15431 }
 wheels = [
@@ -325,13 +280,8 @@
 version = "0.7.2"
 source = { registry = "https://pypi.org/simple" }
 dependencies = [
-<<<<<<< HEAD
-    { name = "colorama", marker = "sys_platform == 'win32'" },
-    { name = "win32-setctime", marker = "sys_platform == 'win32'" },
-=======
-    { name = "colorama", marker = "python_full_version >= '3.12' and sys_platform == 'win32'" },
-    { name = "win32-setctime", marker = "python_full_version >= '3.12' and sys_platform == 'win32'" },
->>>>>>> 5b26523b
+    { name = "colorama", marker = "(platform_machine != 'aarch64' and python_full_version >= '3.12' and sys_platform == 'win32') or (platform_system != 'Linux' and python_full_version >= '3.12' and sys_platform == 'win32') or (platform_system == 'Darwin' and sys_platform == 'win32') or (platform_machine == 'aarch64' and platform_system == 'Linux' and sys_platform == 'win32')" },
+    { name = "win32-setctime", marker = "(platform_machine != 'aarch64' and python_full_version >= '3.12' and sys_platform == 'win32') or (platform_system != 'Linux' and python_full_version >= '3.12' and sys_platform == 'win32') or (platform_system == 'Darwin' and sys_platform == 'win32') or (platform_machine == 'aarch64' and platform_system == 'Linux' and sys_platform == 'win32')" },
 ]
 sdist = { url = "https://files.pythonhosted.org/packages/9e/30/d87a423766b24db416a46e9335b9602b054a72b96a88a241f2b09b560fa8/loguru-0.7.2.tar.gz", hash = "sha256:e671a53522515f34fd406340ee968cb9ecafbc4b36c679da03c18fd8d0bd51ac", size = 145103 }
 wheels = [
@@ -381,46 +331,15 @@
 version = "3.9.3"
 source = { registry = "https://pypi.org/simple" }
 dependencies = [
-<<<<<<< HEAD
-    { name = "contourpy" },
-    { name = "cycler" },
-    { name = "fonttools" },
-    { name = "kiwisolver" },
-    { name = "numpy" },
-    { name = "packaging" },
-    { name = "pillow" },
-    { name = "pyparsing" },
-    { name = "python-dateutil" },
-]
-sdist = { url = "https://files.pythonhosted.org/packages/9e/d8/3d7f706c69e024d4287c1110d74f7dabac91d9843b99eadc90de9efc8869/matplotlib-3.9.2.tar.gz", hash = "sha256:96ab43906269ca64a6366934106fa01534454a69e471b7bf3d79083981aaab92", size = 36088381 }
-wheels = [
-    { url = "https://files.pythonhosted.org/packages/82/de/54f7f38ce6de79cb77d513bb3eaa4e0b1031e9fd6022214f47943fa53a88/matplotlib-3.9.2-cp312-cp312-macosx_10_12_x86_64.whl", hash = "sha256:ac43031375a65c3196bee99f6001e7fa5bdfb00ddf43379d3c0609bdca042df9", size = 7892511 },
-    { url = "https://files.pythonhosted.org/packages/35/3e/5713b84a02b24b2a4bd4d6673bfc03017e6654e1d8793ece783b7ed4d484/matplotlib-3.9.2-cp312-cp312-macosx_11_0_arm64.whl", hash = "sha256:be0fc24a5e4531ae4d8e858a1a548c1fe33b176bb13eff7f9d0d38ce5112a27d", size = 7769370 },
-    { url = "https://files.pythonhosted.org/packages/5b/bd/c404502aa1824456d2862dd6b9b0c1917761a51a32f7f83ff8cf94b6d117/matplotlib-3.9.2-cp312-cp312-manylinux_2_17_aarch64.manylinux2014_aarch64.whl", hash = "sha256:bf81de2926c2db243c9b2cbc3917619a0fc85796c6ba4e58f541df814bbf83c7", size = 8193260 },
-    { url = "https://files.pythonhosted.org/packages/27/75/de5b9cd67648051cae40039da0c8cbc497a0d99acb1a1f3d087cd66d27b7/matplotlib-3.9.2-cp312-cp312-manylinux_2_17_x86_64.manylinux2014_x86_64.whl", hash = "sha256:f6ee45bc4245533111ced13f1f2cace1e7f89d1c793390392a80c139d6cf0e6c", size = 8306310 },
-    { url = "https://files.pythonhosted.org/packages/de/e3/2976e4e54d7ee76eaf54b7639fdc10a223d05c2bdded7045233e9871e469/matplotlib-3.9.2-cp312-cp312-musllinux_1_2_x86_64.whl", hash = "sha256:306c8dfc73239f0e72ac50e5a9cf19cc4e8e331dd0c54f5e69ca8758550f1e1e", size = 9086717 },
-    { url = "https://files.pythonhosted.org/packages/d2/92/c2b9464a0562feb6ae780bdc152364810862e07ef5e6affa2b7686028db2/matplotlib-3.9.2-cp312-cp312-win_amd64.whl", hash = "sha256:5413401594cfaff0052f9d8b1aafc6d305b4bd7c4331dccd18f561ff7e1d3bd3", size = 7832805 },
-    { url = "https://files.pythonhosted.org/packages/5c/7f/8932eac316b32f464b8f9069f151294dcd892c8fbde61fe8bcd7ba7f7f7e/matplotlib-3.9.2-cp313-cp313-macosx_10_13_x86_64.whl", hash = "sha256:18128cc08f0d3cfff10b76baa2f296fc28c4607368a8402de61bb3f2eb33c7d9", size = 7893012 },
-    { url = "https://files.pythonhosted.org/packages/90/89/9db9db3dd0ff3e2c49e452236dfe29e60b5586a88f8928ca1d153d0da8b5/matplotlib-3.9.2-cp313-cp313-macosx_11_0_arm64.whl", hash = "sha256:4876d7d40219e8ae8bb70f9263bcbe5714415acfdf781086601211335e24f8aa", size = 7769810 },
-    { url = "https://files.pythonhosted.org/packages/67/26/d2661cdc2e1410b8929c5f12dfd521e4528abfed1b3c3d5a28ac48258b43/matplotlib-3.9.2-cp313-cp313-manylinux_2_17_aarch64.manylinux2014_aarch64.whl", hash = "sha256:6d9f07a80deab4bb0b82858a9e9ad53d1382fd122be8cde11080f4e7dfedb38b", size = 8193779 },
-    { url = "https://files.pythonhosted.org/packages/95/70/4839eaa672bf4eacc98ebc8d23633e02b6daf39e294e7433c4ab11a689be/matplotlib-3.9.2-cp313-cp313-manylinux_2_17_x86_64.manylinux2014_x86_64.whl", hash = "sha256:f7c0410f181a531ec4e93bbc27692f2c71a15c2da16766f5ba9761e7ae518413", size = 8306260 },
-    { url = "https://files.pythonhosted.org/packages/88/62/7b263b2cb2724b45d3a4f9c8c6137696cc3ef037d44383fb01ac2a9555c2/matplotlib-3.9.2-cp313-cp313-musllinux_1_2_x86_64.whl", hash = "sha256:909645cce2dc28b735674ce0931a4ac94e12f5b13f6bb0b5a5e65e7cea2c192b", size = 9086073 },
-    { url = "https://files.pythonhosted.org/packages/b0/6d/3572fe243c74112fef120f0bc86f5edd21f49b60e8322fc7f6a01fe945dd/matplotlib-3.9.2-cp313-cp313-win_amd64.whl", hash = "sha256:f32c7410c7f246838a77d6d1eff0c0f87f3cb0e7c4247aebea71a6d5a68cab49", size = 7833041 },
-    { url = "https://files.pythonhosted.org/packages/03/8f/9d505be3eb2f40ec731674fb6b47d10cc3147bbd6a9ea7a08c8da55415c6/matplotlib-3.9.2-cp313-cp313t-macosx_10_13_x86_64.whl", hash = "sha256:37e51dd1c2db16ede9cfd7b5cabdfc818b2c6397c83f8b10e0e797501c963a03", size = 7933657 },
-    { url = "https://files.pythonhosted.org/packages/5d/68/44b458b9794bcff2a66921f8c9a8110a50a0bb099bd5f7cabb428a1dc765/matplotlib-3.9.2-cp313-cp313t-macosx_11_0_arm64.whl", hash = "sha256:b82c5045cebcecd8496a4d694d43f9cc84aeeb49fe2133e036b207abe73f4d30", size = 7799276 },
-    { url = "https://files.pythonhosted.org/packages/47/79/8486d4ddcaaf676314b5fb58e8fe19d1a6210a443a7c31fa72d4215fcb87/matplotlib-3.9.2-cp313-cp313t-manylinux_2_17_aarch64.manylinux2014_aarch64.whl", hash = "sha256:f053c40f94bc51bc03832a41b4f153d83f2062d88c72b5e79997072594e97e51", size = 8221027 },
-    { url = "https://files.pythonhosted.org/packages/56/62/72a472181578c3d035dcda0d0fa2e259ba2c4cb91132588a348bb705b70d/matplotlib-3.9.2-cp313-cp313t-manylinux_2_17_x86_64.manylinux2014_x86_64.whl", hash = "sha256:dbe196377a8248972f5cede786d4c5508ed5f5ca4a1e09b44bda889958b33f8c", size = 8329097 },
-    { url = "https://files.pythonhosted.org/packages/01/8a/760f7fce66b39f447ad160800619d0bd5d0936d2b4633587116534a4afe0/matplotlib-3.9.2-cp313-cp313t-musllinux_1_2_x86_64.whl", hash = "sha256:5816b1e1fe8c192cbc013f8f3e3368ac56fbecf02fb41b8f8559303f24c5015e", size = 9093770 },
-=======
-    { name = "contourpy", marker = "python_full_version >= '3.12'" },
-    { name = "cycler", marker = "python_full_version >= '3.12'" },
-    { name = "fonttools", marker = "python_full_version >= '3.12'" },
-    { name = "kiwisolver", marker = "python_full_version >= '3.12'" },
-    { name = "numpy", marker = "python_full_version >= '3.12'" },
-    { name = "packaging", marker = "python_full_version >= '3.12'" },
-    { name = "pillow", marker = "python_full_version >= '3.12'" },
-    { name = "pyparsing", marker = "python_full_version >= '3.12'" },
-    { name = "python-dateutil", marker = "python_full_version >= '3.12'" },
+    { name = "contourpy", marker = "(platform_machine != 'aarch64' and python_full_version >= '3.12') or (platform_system != 'Linux' and python_full_version >= '3.12') or platform_system == 'Darwin' or (platform_machine == 'aarch64' and platform_system == 'Linux')" },
+    { name = "cycler", marker = "(platform_machine != 'aarch64' and python_full_version >= '3.12') or (platform_system != 'Linux' and python_full_version >= '3.12') or platform_system == 'Darwin' or (platform_machine == 'aarch64' and platform_system == 'Linux')" },
+    { name = "fonttools", marker = "(platform_machine != 'aarch64' and python_full_version >= '3.12') or (platform_system != 'Linux' and python_full_version >= '3.12') or platform_system == 'Darwin' or (platform_machine == 'aarch64' and platform_system == 'Linux')" },
+    { name = "kiwisolver", marker = "(platform_machine != 'aarch64' and python_full_version >= '3.12') or (platform_system != 'Linux' and python_full_version >= '3.12') or platform_system == 'Darwin' or (platform_machine == 'aarch64' and platform_system == 'Linux')" },
+    { name = "numpy", marker = "(platform_machine != 'aarch64' and python_full_version >= '3.12') or (platform_system != 'Linux' and python_full_version >= '3.12') or platform_system == 'Darwin' or (platform_machine == 'aarch64' and platform_system == 'Linux')" },
+    { name = "packaging", marker = "(platform_machine != 'aarch64' and python_full_version >= '3.12') or (platform_system != 'Linux' and python_full_version >= '3.12') or platform_system == 'Darwin' or (platform_machine == 'aarch64' and platform_system == 'Linux')" },
+    { name = "pillow", marker = "(platform_machine != 'aarch64' and python_full_version >= '3.12') or (platform_system != 'Linux' and python_full_version >= '3.12') or platform_system == 'Darwin' or (platform_machine == 'aarch64' and platform_system == 'Linux')" },
+    { name = "pyparsing", marker = "(platform_machine != 'aarch64' and python_full_version >= '3.12') or (platform_system != 'Linux' and python_full_version >= '3.12') or platform_system == 'Darwin' or (platform_machine == 'aarch64' and platform_system == 'Linux')" },
+    { name = "python-dateutil", marker = "(platform_machine != 'aarch64' and python_full_version >= '3.12') or (platform_system != 'Linux' and python_full_version >= '3.12') or platform_system == 'Darwin' or (platform_machine == 'aarch64' and platform_system == 'Linux')" },
 ]
 wheels = [
     { url = "https://files.pythonhosted.org/packages/74/d5/eb2338d21b2d36511f9417230413fa0c30fc82283b33dc0e3643969f3b50/matplotlib-3.9.3-cp312-cp312-macosx_10_13_x86_64.whl", hash = "sha256:0a361bd5583bf0bcc08841df3c10269617ee2a36b99ac39d455a767da908bbbc", size = 7883049 },
@@ -441,7 +360,6 @@
     { url = "https://files.pythonhosted.org/packages/4f/27/7c72db0d0ee35d9237572565ffa3c0eb25fc46a3f47e0f16412a587bc9d8/matplotlib-3.9.3-cp313-cp313t-manylinux_2_17_x86_64.manylinux2014_x86_64.whl", hash = "sha256:760a5e89ebbb172989e8273024a1024b0f084510b9105261b3b00c15e9c9f006", size = 8327768 },
     { url = "https://files.pythonhosted.org/packages/de/ad/213eee624feadba7b77e881c9d2c04c1e036efe69d19031e3fa927fdb5dc/matplotlib-3.9.3-cp313-cp313t-musllinux_1_2_x86_64.whl", hash = "sha256:a42b9dc42de2cfe357efa27d9c50c7833fc5ab9b2eb7252ccd5d5f836a84e1e4", size = 9094075 },
     { url = "https://files.pythonhosted.org/packages/19/1b/cb8e99a5fe2e2b14e3b8234cb1649a675be63f74a5224a648ae4ab61f60c/matplotlib-3.9.3-cp313-cp313t-win_amd64.whl", hash = "sha256:e0fcb7da73fbf67b5f4bdaa57d85bb585a4e913d4a10f3e15b32baea56a67f0a", size = 7888937 },
->>>>>>> 5b26523b
 ]
 
 [[package]]
@@ -660,16 +578,10 @@
 version = "2.2.3"
 source = { registry = "https://pypi.org/simple" }
 dependencies = [
-    { name = "numpy", marker = "python_full_version >= '3.12'" },
-<<<<<<< HEAD
-    { name = "python-dateutil" },
-    { name = "pytz" },
-    { name = "tzdata" },
-=======
-    { name = "python-dateutil", marker = "python_full_version >= '3.12'" },
-    { name = "pytz", marker = "python_full_version >= '3.12'" },
-    { name = "tzdata", marker = "python_full_version >= '3.12'" },
->>>>>>> 5b26523b
+    { name = "numpy", marker = "(platform_machine != 'aarch64' and python_full_version >= '3.12') or (platform_system != 'Linux' and python_full_version >= '3.12') or platform_system == 'Darwin' or (platform_machine == 'aarch64' and platform_system == 'Linux')" },
+    { name = "python-dateutil", marker = "(platform_machine != 'aarch64' and python_full_version >= '3.12') or (platform_system != 'Linux' and python_full_version >= '3.12') or platform_system == 'Darwin' or (platform_machine == 'aarch64' and platform_system == 'Linux')" },
+    { name = "pytz", marker = "(platform_machine != 'aarch64' and python_full_version >= '3.12') or (platform_system != 'Linux' and python_full_version >= '3.12') or platform_system == 'Darwin' or (platform_machine == 'aarch64' and platform_system == 'Linux')" },
+    { name = "tzdata", marker = "(platform_machine != 'aarch64' and python_full_version >= '3.12') or (platform_system != 'Linux' and python_full_version >= '3.12') or platform_system == 'Darwin' or (platform_machine == 'aarch64' and platform_system == 'Linux')" },
 ]
 sdist = { url = "https://files.pythonhosted.org/packages/9c/d6/9f8431bacc2e19dca897724cd097b1bb224a6ad5433784a44b587c7c13af/pandas-2.2.3.tar.gz", hash = "sha256:4f18ba62b61d7e192368b84517265a99b4d7ee8912f8708660fb4a366cc82667", size = 4399213 }
 wheels = [
@@ -774,17 +686,10 @@
 version = "8.3.3"
 source = { registry = "https://pypi.org/simple" }
 dependencies = [
-<<<<<<< HEAD
-    { name = "colorama", marker = "sys_platform == 'win32'" },
-    { name = "iniconfig" },
-    { name = "packaging" },
-    { name = "pluggy" },
-=======
-    { name = "colorama", marker = "python_full_version >= '3.12' and sys_platform == 'win32'" },
-    { name = "iniconfig", marker = "python_full_version >= '3.12'" },
-    { name = "packaging", marker = "python_full_version >= '3.12'" },
-    { name = "pluggy", marker = "python_full_version >= '3.12'" },
->>>>>>> 5b26523b
+    { name = "colorama", marker = "(platform_machine != 'aarch64' and python_full_version >= '3.12' and sys_platform == 'win32') or (platform_system != 'Linux' and python_full_version >= '3.12' and sys_platform == 'win32') or (platform_system == 'Darwin' and sys_platform == 'win32') or (platform_machine == 'aarch64' and platform_system == 'Linux' and sys_platform == 'win32')" },
+    { name = "iniconfig", marker = "(platform_machine != 'aarch64' and python_full_version >= '3.12') or (platform_system != 'Linux' and python_full_version >= '3.12') or platform_system == 'Darwin' or (platform_machine == 'aarch64' and platform_system == 'Linux')" },
+    { name = "packaging", marker = "(platform_machine != 'aarch64' and python_full_version >= '3.12') or (platform_system != 'Linux' and python_full_version >= '3.12') or platform_system == 'Darwin' or (platform_machine == 'aarch64' and platform_system == 'Linux')" },
+    { name = "pluggy", marker = "(platform_machine != 'aarch64' and python_full_version >= '3.12') or (platform_system != 'Linux' and python_full_version >= '3.12') or platform_system == 'Darwin' or (platform_machine == 'aarch64' and platform_system == 'Linux')" },
 ]
 sdist = { url = "https://files.pythonhosted.org/packages/8b/6c/62bbd536103af674e227c41a8f3dcd022d591f6eed5facb5a0f31ee33bbc/pytest-8.3.3.tar.gz", hash = "sha256:70b98107bd648308a7952b06e6ca9a50bc660be218d53c257cc1fc94fda10181", size = 1442487 }
 wheels = [
@@ -796,11 +701,7 @@
 version = "2.9.0.post0"
 source = { registry = "https://pypi.org/simple" }
 dependencies = [
-<<<<<<< HEAD
-    { name = "six" },
-=======
-    { name = "six", marker = "python_full_version >= '3.12'" },
->>>>>>> 5b26523b
+    { name = "six", marker = "(platform_machine != 'aarch64' and python_full_version >= '3.12') or (platform_system != 'Linux' and python_full_version >= '3.12') or platform_system == 'Darwin' or (platform_machine == 'aarch64' and platform_system == 'Linux')" },
 ]
 sdist = { url = "https://files.pythonhosted.org/packages/66/c0/0c8b6ad9f17a802ee498c46e004a0eb49bc148f2fd230864601a86dcf6db/python-dateutil-2.9.0.post0.tar.gz", hash = "sha256:37dd54208da7e1cd875388217d5e00ebd4179249f90fb72437e91a35459a0ad3", size = 342432 }
 wheels = [
@@ -855,25 +756,14 @@
 version = "0.24.0"
 source = { registry = "https://pypi.org/simple" }
 dependencies = [
-<<<<<<< HEAD
-    { name = "imageio" },
-    { name = "lazy-loader" },
-    { name = "networkx" },
-    { name = "numpy" },
-    { name = "packaging" },
-    { name = "pillow" },
-    { name = "scipy" },
-    { name = "tifffile" },
-=======
-    { name = "imageio", marker = "python_full_version >= '3.12'" },
-    { name = "lazy-loader", marker = "python_full_version >= '3.12'" },
-    { name = "networkx", marker = "python_full_version >= '3.12'" },
-    { name = "numpy", marker = "python_full_version >= '3.12'" },
-    { name = "packaging", marker = "python_full_version >= '3.12'" },
-    { name = "pillow", marker = "python_full_version >= '3.12'" },
-    { name = "scipy", marker = "python_full_version >= '3.12'" },
-    { name = "tifffile", marker = "python_full_version >= '3.12'" },
->>>>>>> 5b26523b
+    { name = "imageio", marker = "(platform_machine != 'aarch64' and python_full_version >= '3.12') or (platform_system != 'Linux' and python_full_version >= '3.12') or platform_system == 'Darwin' or (platform_machine == 'aarch64' and platform_system == 'Linux')" },
+    { name = "lazy-loader", marker = "(platform_machine != 'aarch64' and python_full_version >= '3.12') or (platform_system != 'Linux' and python_full_version >= '3.12') or platform_system == 'Darwin' or (platform_machine == 'aarch64' and platform_system == 'Linux')" },
+    { name = "networkx", marker = "(platform_machine != 'aarch64' and python_full_version >= '3.12') or (platform_system != 'Linux' and python_full_version >= '3.12') or platform_system == 'Darwin' or (platform_machine == 'aarch64' and platform_system == 'Linux')" },
+    { name = "numpy", marker = "(platform_machine != 'aarch64' and python_full_version >= '3.12') or (platform_system != 'Linux' and python_full_version >= '3.12') or platform_system == 'Darwin' or (platform_machine == 'aarch64' and platform_system == 'Linux')" },
+    { name = "packaging", marker = "(platform_machine != 'aarch64' and python_full_version >= '3.12') or (platform_system != 'Linux' and python_full_version >= '3.12') or platform_system == 'Darwin' or (platform_machine == 'aarch64' and platform_system == 'Linux')" },
+    { name = "pillow", marker = "(platform_machine != 'aarch64' and python_full_version >= '3.12') or (platform_system != 'Linux' and python_full_version >= '3.12') or platform_system == 'Darwin' or (platform_machine == 'aarch64' and platform_system == 'Linux')" },
+    { name = "scipy", marker = "(platform_machine != 'aarch64' and python_full_version >= '3.12') or (platform_system != 'Linux' and python_full_version >= '3.12') or platform_system == 'Darwin' or (platform_machine == 'aarch64' and platform_system == 'Linux')" },
+    { name = "tifffile", marker = "(platform_machine != 'aarch64' and python_full_version >= '3.12') or (platform_system != 'Linux' and python_full_version >= '3.12') or platform_system == 'Darwin' or (platform_machine == 'aarch64' and platform_system == 'Linux')" },
 ]
 sdist = { url = "https://files.pythonhosted.org/packages/5d/c5/bcd66bf5aae5587d3b4b69c74bee30889c46c9778e858942ce93a030e1f3/scikit_image-0.24.0.tar.gz", hash = "sha256:5d16efe95da8edbeb363e0c4157b99becbd650a60b77f6e3af5768b66cf007ab", size = 22693928 }
 wheels = [
@@ -889,11 +779,7 @@
 version = "1.14.1"
 source = { registry = "https://pypi.org/simple" }
 dependencies = [
-<<<<<<< HEAD
-    { name = "numpy" },
-=======
-    { name = "numpy", marker = "python_full_version >= '3.12'" },
->>>>>>> 5b26523b
+    { name = "numpy", marker = "(platform_machine != 'aarch64' and python_full_version >= '3.12') or (platform_system != 'Linux' and python_full_version >= '3.12') or platform_system == 'Darwin' or (platform_machine == 'aarch64' and platform_system == 'Linux')" },
 ]
 sdist = { url = "https://files.pythonhosted.org/packages/62/11/4d44a1f274e002784e4dbdb81e0ea96d2de2d1045b2132d5af62cc31fd28/scipy-1.14.1.tar.gz", hash = "sha256:5a275584e726026a5699459aa72f828a610821006228e841b94275c4a7c08417", size = 58620554 }
 wheels = [
@@ -920,15 +806,9 @@
 version = "0.13.2"
 source = { registry = "https://pypi.org/simple" }
 dependencies = [
-<<<<<<< HEAD
-    { name = "matplotlib" },
-    { name = "numpy" },
-    { name = "pandas" },
-=======
-    { name = "matplotlib", marker = "python_full_version >= '3.12'" },
-    { name = "numpy", marker = "python_full_version >= '3.12'" },
-    { name = "pandas", marker = "python_full_version >= '3.12'" },
->>>>>>> 5b26523b
+    { name = "matplotlib", marker = "(platform_machine != 'aarch64' and python_full_version >= '3.12') or (platform_system != 'Linux' and python_full_version >= '3.12') or platform_system == 'Darwin' or (platform_machine == 'aarch64' and platform_system == 'Linux')" },
+    { name = "numpy", marker = "(platform_machine != 'aarch64' and python_full_version >= '3.12') or (platform_system != 'Linux' and python_full_version >= '3.12') or platform_system == 'Darwin' or (platform_machine == 'aarch64' and platform_system == 'Linux')" },
+    { name = "pandas", marker = "(platform_machine != 'aarch64' and python_full_version >= '3.12') or (platform_system != 'Linux' and python_full_version >= '3.12') or platform_system == 'Darwin' or (platform_machine == 'aarch64' and platform_system == 'Linux')" },
 ]
 sdist = { url = "https://files.pythonhosted.org/packages/86/59/a451d7420a77ab0b98f7affa3a1d78a313d2f7281a57afb1a34bae8ab412/seaborn-0.13.2.tar.gz", hash = "sha256:93e60a40988f4d65e9f4885df477e2fdaff6b73a9ded434c1ab356dd57eefff7", size = 1457696 }
 wheels = [
@@ -958,11 +838,7 @@
 version = "1.13.1"
 source = { registry = "https://pypi.org/simple" }
 dependencies = [
-<<<<<<< HEAD
-    { name = "mpmath" },
-=======
-    { name = "mpmath", marker = "python_full_version >= '3.12'" },
->>>>>>> 5b26523b
+    { name = "mpmath", marker = "(platform_machine != 'aarch64' and python_full_version >= '3.12') or (platform_system != 'Linux' and python_full_version >= '3.12') or platform_system == 'Darwin' or (platform_machine == 'aarch64' and platform_system == 'Linux')" },
 ]
 sdist = { url = "https://files.pythonhosted.org/packages/ca/99/5a5b6f19ff9f083671ddf7b9632028436167cd3d33e11015754e41b249a4/sympy-1.13.1.tar.gz", hash = "sha256:9cebf7e04ff162015ce31c9c6c9144daa34a93bd082f54fd8f12deca4f47515f", size = 7533040 }
 wheels = [
@@ -974,11 +850,7 @@
 version = "2024.9.20"
 source = { registry = "https://pypi.org/simple" }
 dependencies = [
-<<<<<<< HEAD
-    { name = "numpy" },
-=======
-    { name = "numpy", marker = "python_full_version >= '3.12'" },
->>>>>>> 5b26523b
+    { name = "numpy", marker = "(platform_machine != 'aarch64' and python_full_version >= '3.12') or (platform_system != 'Linux' and python_full_version >= '3.12') or platform_system == 'Darwin' or (platform_machine == 'aarch64' and platform_system == 'Linux')" },
 ]
 sdist = { url = "https://files.pythonhosted.org/packages/f2/14/6fe362c483166b3a44521ac5c92c98f096bd7fb05512e8730d0e23e152c9/tifffile-2024.9.20.tar.gz", hash = "sha256:3fbf3be2f995a7051a8ae05a4be70c96fc0789f22ed6f1c4104c973cf68a640b", size = 367207 }
 wheels = [
@@ -990,17 +862,10 @@
 version = "2.5.1"
 source = { registry = "https://pypi.org/simple" }
 dependencies = [
-<<<<<<< HEAD
-    { name = "filelock" },
-    { name = "fsspec" },
-    { name = "jinja2" },
-    { name = "networkx" },
-=======
-    { name = "filelock", marker = "python_full_version >= '3.12'" },
-    { name = "fsspec", marker = "python_full_version >= '3.12'" },
-    { name = "jinja2", marker = "python_full_version >= '3.12'" },
-    { name = "networkx", marker = "python_full_version >= '3.12'" },
->>>>>>> 5b26523b
+    { name = "filelock", marker = "(platform_machine != 'aarch64' and python_full_version >= '3.12') or (platform_system != 'Linux' and python_full_version >= '3.12') or platform_system == 'Darwin' or (platform_machine == 'aarch64' and platform_system == 'Linux')" },
+    { name = "fsspec", marker = "(platform_machine != 'aarch64' and python_full_version >= '3.12') or (platform_system != 'Linux' and python_full_version >= '3.12') or platform_system == 'Darwin' or (platform_machine == 'aarch64' and platform_system == 'Linux')" },
+    { name = "jinja2", marker = "(platform_machine != 'aarch64' and python_full_version >= '3.12') or (platform_system != 'Linux' and python_full_version >= '3.12') or platform_system == 'Darwin' or (platform_machine == 'aarch64' and platform_system == 'Linux')" },
+    { name = "networkx", marker = "(platform_machine != 'aarch64' and python_full_version >= '3.12') or (platform_system != 'Linux' and python_full_version >= '3.12') or platform_system == 'Darwin' or (platform_machine == 'aarch64' and platform_system == 'Linux')" },
     { name = "nvidia-cublas-cu12", marker = "platform_machine == 'x86_64' and platform_system == 'Linux'" },
     { name = "nvidia-cuda-cupti-cu12", marker = "platform_machine == 'x86_64' and platform_system == 'Linux'" },
     { name = "nvidia-cuda-nvrtc-cu12", marker = "platform_machine == 'x86_64' and platform_system == 'Linux'" },
@@ -1016,11 +881,7 @@
     { name = "setuptools", marker = "python_full_version >= '3.12'" },
     { name = "sympy", marker = "python_full_version >= '3.12'" },
     { name = "triton", marker = "python_full_version < '3.13' and platform_machine == 'x86_64' and platform_system == 'Linux' and python_full_version >= '3.12'" },
-<<<<<<< HEAD
-    { name = "typing-extensions" },
-=======
-    { name = "typing-extensions", marker = "python_full_version >= '3.12'" },
->>>>>>> 5b26523b
+    { name = "typing-extensions", marker = "(platform_machine != 'aarch64' and python_full_version >= '3.12') or (platform_system != 'Linux' and python_full_version >= '3.12') or platform_system == 'Darwin' or (platform_machine == 'aarch64' and platform_system == 'Linux')" },
 ]
 wheels = [
     { url = "https://files.pythonhosted.org/packages/8b/5c/36c114d120bfe10f9323ed35061bc5878cc74f3f594003854b0ea298942f/torch-2.5.1-cp312-cp312-manylinux1_x86_64.whl", hash = "sha256:ed231a4b3a5952177fafb661213d690a72caaad97d5824dd4fc17ab9e15cec03", size = 906389343 },
@@ -1035,15 +896,9 @@
 version = "0.20.1"
 source = { registry = "https://pypi.org/simple" }
 dependencies = [
-<<<<<<< HEAD
-    { name = "numpy" },
-    { name = "pillow" },
-    { name = "torch" },
-=======
-    { name = "numpy", marker = "python_full_version >= '3.12'" },
-    { name = "pillow", marker = "python_full_version >= '3.12'" },
-    { name = "torch", marker = "python_full_version >= '3.12'" },
->>>>>>> 5b26523b
+    { name = "numpy", marker = "(platform_machine != 'aarch64' and python_full_version >= '3.12') or (platform_system != 'Linux' and python_full_version >= '3.12') or platform_system == 'Darwin' or (platform_machine == 'aarch64' and platform_system == 'Linux')" },
+    { name = "pillow", marker = "(platform_machine != 'aarch64' and python_full_version >= '3.12') or (platform_system != 'Linux' and python_full_version >= '3.12') or platform_system == 'Darwin' or (platform_machine == 'aarch64' and platform_system == 'Linux')" },
+    { name = "torch", marker = "(platform_machine != 'aarch64' and python_full_version >= '3.12') or (platform_system != 'Linux' and python_full_version >= '3.12') or platform_system == 'Darwin' or (platform_machine == 'aarch64' and platform_system == 'Linux')" },
 ]
 wheels = [
     { url = "https://files.pythonhosted.org/packages/c5/eb/4ba19616378f2bc085999432fded2b7dfdbdccc6dd0fc293203452508100/torchvision-0.20.1-cp312-cp312-macosx_11_0_arm64.whl", hash = "sha256:1a31256ff945d64f006bb306813a7c95a531fe16bfb2535c837dd4c104533d7a", size = 1787553 },
