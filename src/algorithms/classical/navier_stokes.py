--- conflicted
+++ resolved
@@ -120,20 +120,6 @@
     def compute_laplacian(self, image: Image) -> Image:
         """Compute the Laplacian using finite differences."""
         L = np.zeros_like(image)
-<<<<<<< HEAD
-        L[1:-1, 1:-1] = (image[1:-1, :-2] + image[1:-1, 2:] + image[:-2, 1:-1] + image[2:, 1:-1] - 4 * image[1:-1, 1:-1])
-        return L
-    
-    def perona_malik(g, K=2):
-        return 1 / (1 + (g / K) ** 2)
-    
-    
-    
-
-
-
-    
-=======
         L[1:-1, 1:-1] = (
             image[1:-1, :-2]
             + image[1:-1, 2:]
@@ -142,4 +128,11 @@
             - 4 * image[1:-1, 1:-1]
         )
         return L
->>>>>>> 5b26523b
+        
+    
+
+    
+
+
+
+    
